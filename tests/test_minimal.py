from __future__ import annotations

from pathlib import Path
import sys

sys.path.insert(0, str(Path(__file__).resolve().parents[1]))

import numpy as np
import pandas as pd
import pytest

from suave import SUAVE, Schema


def make_dataset() -> tuple[pd.DataFrame, pd.Series, Schema]:
    X = pd.DataFrame(
        {
            "age": [65, 72, 58, 61, 70],
            "sofa_score": [5, 7, 4, 6, 8],
            "gender": [0, 1, 1, 0, 0],
        }
    )
    y = pd.Series([0, 1, 0, 1, 1], name="outcome")
    schema = Schema(
        {
            "age": {"type": "real"},
            "sofa_score": {"type": "real"},
            "gender": {"type": "cat", "n_classes": 2},
        }
    )
    return X, y, schema


def test_package_importable():
    import suave  # noqa: F401


@pytest.mark.parametrize("epochs", [1])
def test_fit_logs(caplog, epochs):
    caplog.set_level("INFO")
    X, y, schema = make_dataset()
    model = SUAVE(schema=schema)
    model.fit(X, y, epochs=epochs)
    assert any("Fit complete" in record.message for record in caplog.records)


def test_predict_proba_shape():
    X, y, schema = make_dataset()
    model = SUAVE(schema=schema)
    model.fit(X, y)
    probabilities = model.predict_proba(X)
    assert probabilities.shape == (len(X), 2)
    uniform = np.full_like(probabilities, 1.0 / probabilities.shape[1])
    assert not np.allclose(probabilities, uniform)


def test_encode_returns_latent_means():
    X, y, schema = make_dataset()
    model = SUAVE(schema=schema, latent_dim=4, batch_size=2)
    model.fit(X, y)
    assert model._encoder is not None
    was_training = model._encoder.training
    latents = model.encode(X)
    assert latents.shape == (len(X), model.latent_dim)
    assert latents.dtype == np.float32
    assert model._encoder is not None
<<<<<<< HEAD
    assert model._encoder.training == was_training


def test_hivae_behaviour_disables_classifier():
    X, _, schema = make_dataset()
    model = SUAVE(schema=schema, behaviour="hivae")
    model.fit(X, epochs=1)
    latent = model.encode(X)
    assert latent.shape[0] == len(X)
    with pytest.raises(RuntimeError):
        model.predict_proba(X)


def test_hivae_behaviour_persists_after_save(tmp_path: Path):
    X, _, schema = make_dataset()
    model = SUAVE(schema=schema, behaviour="hivae")
    model.fit(X, epochs=1)
    save_path = tmp_path / "model.json"
    model.save(save_path)
    loaded = SUAVE.load(save_path)
    assert loaded.behaviour == "hivae"
    with pytest.raises(RuntimeError):
        loaded.predict_proba(X)
=======
    assert model._encoder.training == was_training
>>>>>>> 2981fc36
<|MERGE_RESOLUTION|>--- conflicted
+++ resolved
@@ -64,9 +64,7 @@
     assert latents.shape == (len(X), model.latent_dim)
     assert latents.dtype == np.float32
     assert model._encoder is not None
-<<<<<<< HEAD
     assert model._encoder.training == was_training
-
 
 def test_hivae_behaviour_disables_classifier():
     X, _, schema = make_dataset()
@@ -88,6 +86,3 @@
     assert loaded.behaviour == "hivae"
     with pytest.raises(RuntimeError):
         loaded.predict_proba(X)
-=======
-    assert model._encoder.training == was_training
->>>>>>> 2981fc36
