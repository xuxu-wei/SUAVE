"""Core model definitions for the minimal SUAVE package."""

from __future__ import annotations

import json
import logging
import math
import warnings
from pathlib import Path
import pickle
from collections import OrderedDict
from typing import Any, Dict, Iterable, Literal, Optional, Tuple

import numpy as np
import pandas as pd
from pandas import CategoricalDtype
import torch
import torch.nn.functional as F
from torch import Tensor
from torch.nn import Module, Parameter
from torch.distributions import Categorical
from torch.optim import Adam
from tqdm.auto import tqdm

from . import data as data_utils
from .modules.calibrate import TemperatureScaler
from .modules.decoder import Decoder
from .modules.encoder import EncoderMLP
from .modules.heads import ClassificationHead
from .modules import losses
from .modules.prior import PriorMean
from . import sampling as sampling_utils
from .types import Schema

LOGGER = logging.getLogger(__name__)


class SUAVE:
    """HI-VAE inspired model for mixed tabular data.

    Parameters
    ----------
    schema:
        Optional :class:`Schema` describing the dataset. If not provided during
        initialisation it must be supplied to :meth:`fit`.
    latent_dim:
        Dimensionality of the latent representation. Default is ``32``.
    n_components:
        Number of mixture components in the hierarchical latent prior.
        Default is ``1`` which recovers a single Gaussian encoder.
    beta:
        Weighting factor for the KL term. Default is ``1.5``.
    hidden_dims:
        Shape of the encoder and decoder multilayer perceptrons. Default is
        ``(256, 128)``.
    dropout:
        Dropout probability applied inside neural modules. Default is ``0.1``.
    learning_rate:
        Optimiser learning rate. Default is ``1e-3``.
    batch_size:
        Mini-batch size used inside :meth:`fit`. Default is ``128``.
    kl_warmup_epochs:
        Number of epochs over which to linearly anneal the KL term.
    val_split:
        Validation split ratio used inside :meth:`fit`. Default is ``0.2``.
    stratify:
        Whether to preserve class balance when creating the validation split.
    random_state:
        Seed controlling deterministic behaviour in helper utilities.
    behaviour:
        Selects the feature set exposed by the estimator. Use ``"suave"`` to
        enable the extended classification stack or ``"hivae"`` to match the
        baseline HI-VAE behaviour (generative modelling only).
    tau_start:
        Initial temperature for the Gumbel-Softmax component sampler when
        ``behaviour="hivae"``. Default is ``1.0`` to mirror the TensorFlow
        reference implementation.
    tau_min:
        Minimum temperature reached after annealing when
        ``behaviour="hivae"``. Default is ``1e-3`` which corresponds to the
        evaluation phase of the original HI-VAE experiments.
    tau_decay:
        Linear decay applied to the temperature at each epoch when
        ``behaviour="hivae"``. Default is ``0.01`` so that the temperature
        reaches ``tau_min`` after roughly one hundred epochs.

    Examples
    --------
    >>> import pandas as pd
    >>> from suave.model import SUAVE
    >>> from suave.types import Schema
    >>> X = pd.DataFrame({"age": [1.0, 2.0], "gender": [0, 1]})
    >>> y = pd.Series([0, 1])
    >>> schema = Schema({"age": {"type": "real"}, "gender": {"type": "cat", "n_classes": 2}})
    >>> model = SUAVE(schema=schema)
    >>> _ = model.fit(X, y)
    >>> proba = model.predict_proba(X)
    >>> proba.shape
    (2, 2)
    """

    def __init__(
        self,
        schema: Optional[Schema] = None,
        *,
        latent_dim: int = 32,
        n_components: int = 1,
        beta: float = 1.5,
        hidden_dims: Iterable[int] = (256, 128),
        dropout: float = 0.1,
        learning_rate: float = 1e-3,
        batch_size: int = 128,
        kl_warmup_epochs: int = 10,
        val_split: float = 0.2,
        stratify: bool = True,
        random_state: int = 0,
        behaviour: Literal["suave", "hivae"] = "suave",
        tau_start: float = 1.0,
        tau_min: float = 1e-3,
        tau_decay: float = 0.01,
    ) -> None:
        self.schema = schema
        self.latent_dim = latent_dim
        if n_components <= 0:
            raise ValueError("n_components must be positive")
        self.n_components = int(n_components)
        self.beta = beta
        self.hidden_dims = tuple(hidden_dims)
        self.dropout = dropout
        self.learning_rate = learning_rate
        self.batch_size = batch_size
        self.kl_warmup_epochs = kl_warmup_epochs
        self.val_split = val_split
        self.stratify = stratify
        self.random_state = random_state
        behaviour_normalised = behaviour.lower()
        if behaviour_normalised not in {"suave", "hivae"}:
            raise ValueError("behaviour must be either 'suave' or 'hivae'")
        self.behaviour = behaviour_normalised

        self._tau_start: float | None = None
        self._tau_min: float | None = None
        self._tau_decay: float | None = None
        self._inference_tau: float = 1.0
        if self.behaviour == "hivae":
            if tau_start <= 0.0:
                raise ValueError("tau_start must be positive for HI-VAE mode")
            if tau_min <= 0.0:
                raise ValueError("tau_min must be positive for HI-VAE mode")
            if tau_min > tau_start:
                raise ValueError("tau_min cannot exceed tau_start")
            if tau_decay < 0.0:
                raise ValueError("tau_decay must be non-negative")
            self._tau_start = float(tau_start)
            self._tau_min = float(tau_min)
            self._tau_decay = float(tau_decay)
            self._inference_tau = float(tau_min)

        self._is_fitted = False
        self._is_calibrated = False
        self._classes: np.ndarray | None = None
        self._norm_stats_per_col: dict[str, dict[str, float | list[str]]] = {}
        self._temperature_scaler = TemperatureScaler()
        self._temperature_scaler_state: dict[str, float | bool] | None = None
        self._device: torch.device | None = None
        self._encoder: EncoderMLP | None = None
        self._decoder: Decoder | None = None
        self._classifier: ClassificationHead | None = None
        self._feature_layout: dict[str, dict[str, int]] = {
            "real": {},
            "pos": {},
            "count": {},
            "cat": {},
            "ordinal": {},
        }
        self._class_to_index: dict[object, int] | None = None
        self._cached_logits: np.ndarray | None = None
        self._cached_probabilities: np.ndarray | None = None
        self._train_latent_mu: Tensor | None = None
        self._train_latent_logvar: Tensor | None = None
        self._train_target_indices: np.ndarray | None = None
        self._train_component_logits: Tensor | None = None
        self._train_component_mu: Tensor | None = None
        self._train_component_logvar: Tensor | None = None
        self._train_component_probs: Tensor | None = None
        self._prior_mean_layer: PriorMean | None = None

        self._reset_prior_parameters()

    def _reset_prior_parameters(self) -> None:
        """Initialise trainable tensors for the mixture prior parameters."""

        if self.behaviour == "hivae":
            self._prior_component_logits = Parameter(
                torch.zeros(self.n_components, dtype=torch.float32),
                requires_grad=False,
            )
            self._prior_component_mu = None
            self._prior_component_logvar = Parameter(
                torch.zeros(self.n_components, self.latent_dim, dtype=torch.float32),
                requires_grad=False,
            )
            self._prior_mean_layer = PriorMean(self.n_components, self.latent_dim)
        else:
            self._prior_component_logits = Parameter(
                torch.zeros(self.n_components, dtype=torch.float32)
            )
            self._prior_component_mu = Parameter(
                torch.zeros(self.n_components, self.latent_dim, dtype=torch.float32)
            )
            self._prior_component_logvar = Parameter(
                torch.zeros(self.n_components, self.latent_dim, dtype=torch.float32)
            )
            self._prior_mean_layer = None

    def _move_prior_parameters_to_device(self, device: torch.device) -> None:
        """Ensure mixture prior parameters live on ``device`` as trainable tensors."""

        def _wrap(tensor: Tensor | Parameter | None) -> Parameter | None:
            if tensor is None:
                return None
            requires_grad = bool(getattr(tensor, "requires_grad", False))
            data = tensor.detach().to(device=device, dtype=torch.float32)
            return Parameter(data, requires_grad=requires_grad)

        self._prior_component_logits = _wrap(self._prior_component_logits)
        self._prior_component_logvar = _wrap(self._prior_component_logvar)
        if self._prior_component_mu is not None:
            self._prior_component_mu = _wrap(self._prior_component_mu)
        if self._prior_mean_layer is not None:
            self._prior_mean_layer.to(device)

    def _prior_parameters_for_optimizer(self) -> list[Parameter]:
        """Return the list of trainable prior parameters."""

        if self.behaviour == "hivae":
            if self._prior_mean_layer is None:
                raise RuntimeError("Prior mean layer is not initialised")
            return list(self._prior_mean_layer.parameters())
        params: list[Parameter] = []
        for param in (
            self._prior_component_logits,
            self._prior_component_mu,
            self._prior_component_logvar,
        ):
            if isinstance(param, Parameter):
                params.append(param)
        return params

    def _prior_component_logits_tensor(self) -> Tensor:
        """Return the tensor of prior logits on the active device."""

        if self._prior_component_logits is None:
            raise RuntimeError("Prior logits are not initialised")
        return self._prior_component_logits

    def _prior_component_means_tensor(self) -> Tensor:
        """Return the matrix of prior means for each mixture component."""

        if self.behaviour == "hivae":
            if self._prior_mean_layer is None:
                raise RuntimeError("Prior mean layer is not initialised")
            return self._prior_mean_layer.component_means()
        if self._prior_component_mu is None:
            raise RuntimeError("Prior component means are not initialised")
        return self._prior_component_mu

    def _prior_component_logvar_tensor(self) -> Tensor:
        """Return the diagonal log-variance of the prior distribution."""

        if self._prior_component_logvar is None:
            raise RuntimeError("Prior log-variance is not initialised")
        return self._prior_component_logvar

    def _gumbel_temperature_for_epoch(self, epoch: int) -> float:
        """Return the annealed Gumbel-Softmax temperature for ``epoch``."""

        if self.behaviour != "hivae" or self._tau_start is None:
            return 1.0
        tau_start = float(self._tau_start)
        tau_min = float(self._tau_min) if self._tau_min is not None else tau_start
        tau_decay = float(self._tau_decay) if self._tau_decay is not None else 0.0
        temperature = tau_start - tau_decay * float(epoch)
        if temperature < tau_min:
            return tau_min
        return temperature

    # ------------------------------------------------------------------
    # Training utilities
    # ------------------------------------------------------------------
    def fit(
        self,
        X: pd.DataFrame,
        y: Optional[pd.Series | pd.DataFrame | np.ndarray] = None,
        *,
        schema: Optional[Schema] = None,
        epochs: int = 1,
        batch_size: Optional[int] = None,
        kl_warmup_epochs: Optional[int] = None,
    ) -> "SUAVE":
        """Optimise the HI-VAE encoder/decoder using the ELBO objective.

        Parameters
        ----------
        X:
            Training features with shape ``(n_samples, n_features)``.
        y:
            Training targets with shape ``(n_samples,)``. Optional when
            ``behaviour="hivae"`` because the baseline HI-VAE objective does not
            consume labels.
        schema:
            Optional schema overriding the instance-level schema.
        epochs:
            Number of optimisation epochs for the ELBO objective.
        batch_size:
            Overrides the batch size specified during initialisation.
        kl_warmup_epochs:
            Overrides the KL warm-up epochs specified during initialisation.

        Returns
        -------
        SUAVE
            The fitted model (``self``) for fluent-style chaining.

        Examples
        --------
        >>> model = SUAVE(schema=schema)
        >>> model.fit(X, y, epochs=2)
        SUAVE(...)
        """

        if schema is not None:
            self.schema = schema
        if self.schema is None:
            raise ValueError("A schema must be provided to fit the model")
        self.schema.require_columns(X.columns)
        if self.behaviour == "suave" and y is None:
            raise ValueError("Targets must be provided when behaviour='suave'")

        LOGGER.info("Starting fit: n_samples=%s, n_features=%s", len(X), X.shape[1])
        stratify_split = self.stratify and self.behaviour == "suave" and y is not None
        split_targets = y
        if split_targets is None:
            split_targets = np.zeros(len(X), dtype=np.int64)
        X_train, X_val, y_train, y_val = data_utils.split_train_val(
            X,
            split_targets,
            val_split=self.val_split,
            stratify=stratify_split,
        )
        LOGGER.info("Train/val split: %s/%s", len(X_train), len(X_val))

        missing_mask = data_utils.build_missing_mask(X_train)
        LOGGER.debug(
            "Missing mask summary: %s missing values", int(missing_mask.sum().sum())
        )

        X_train_std, stats = data_utils.standardize(X_train, self.schema)
        missing_mask = missing_mask | X_train_std.isna()
        self._norm_stats_per_col = stats
        _ = data_utils.standardize(X_val, self.schema)

        class_weights: np.ndarray | None = None
        y_train_tensor: Tensor | None = None
        if self.behaviour == "suave":
            y_train_array = np.asarray(y_train)
            self._classes = np.unique(y_train_array)
            if self._classes.size == 0:
                raise ValueError("Training targets must contain at least one class")
            self._class_to_index = {
                cls: idx for idx, cls in enumerate(self._classes.tolist())
            }
            train_target_indices = self._map_targets_to_indices(y_train_array)
            class_counts = np.bincount(
                train_target_indices, minlength=self._classes.size
            ).astype(np.float32)
            total_count = float(class_counts.sum())
            if total_count <= 0:
                raise ValueError("Training targets must contain at least one class")
            class_weights = total_count / (len(class_counts) * class_counts)
            y_train_tensor = torch.from_numpy(train_target_indices.astype(np.int64))
        else:
            self._classes = None
            self._class_to_index = None

        batch_size = batch_size or self.batch_size
        kl_warmup_epochs = kl_warmup_epochs or self.kl_warmup_epochs
        encoder_inputs, data_tensors, mask_tensors = self._prepare_training_tensors(
            X_train_std, missing_mask
        )

        self._train_component_logits = None
        self._train_component_mu = None
        self._train_component_logvar = None
        self._train_component_probs = None

        device = self._select_device()
        self._move_prior_parameters_to_device(device)
        encoder_inputs = encoder_inputs.to(device)
        for feature_type in data_tensors:
            for column, tensor in data_tensors[feature_type].items():
                data_tensors[feature_type][column] = tensor.to(device)
                mask_tensors[feature_type][column] = mask_tensors[feature_type][
                    column
                ].to(device)

        torch.manual_seed(self.random_state)
        self._encoder = EncoderMLP(
            encoder_inputs.size(-1),
            self.latent_dim,
            hidden=self.hidden_dims,
            dropout=self.dropout,
            n_components=self.n_components,
        ).to(device)
        self._decoder = Decoder(
            self.latent_dim,
            self.schema,
            hidden=self.hidden_dims,
            dropout=self.dropout,
        ).to(device)
        if self.behaviour == "suave":
            assert self._classes is not None
            self._classifier = ClassificationHead(
                self.latent_dim,
                self._classes.size,
                class_weight=class_weights,
            ).to(device)
        else:
            self._classifier = None
        parameters = list(self._encoder.parameters())
        parameters.extend(self._decoder.parameters())
        parameters.extend(self._prior_parameters_for_optimizer())
        if self._classifier is not None:
            parameters.extend(self._classifier.parameters())
        optimizer = Adam(parameters, lr=self.learning_rate)

        if y_train_tensor is not None:
            y_train_tensor = y_train_tensor.to(device)

        n_samples = encoder_inputs.size(0)
        effective_batch = min(batch_size, n_samples)
        n_batches = max(1, math.ceil(n_samples / effective_batch))
        warmup_steps = max(1, kl_warmup_epochs * n_batches)
        global_step = 0
        progress = tqdm(range(epochs), desc="Training", leave=False)
        final_temperature = self._gumbel_temperature_for_epoch(0)
        for epoch in progress:
            temperature = self._gumbel_temperature_for_epoch(epoch)
            use_gumbel = self.behaviour == "hivae" and self._tau_start is not None
            final_temperature = temperature
            permutation = torch.randperm(n_samples, device=device)
            epoch_loss = 0.0
            for start in range(0, n_samples, effective_batch):
                batch_indices = permutation[start : start + effective_batch]
                batch_input = encoder_inputs[batch_indices]
                batch_data = {
                    key: {
                        column: tensor[batch_indices]
                        for column, tensor in tensors.items()
                    }
                    for key, tensors in data_tensors.items()
                }
                batch_masks = {
                    key: {
                        column: tensor[batch_indices]
                        for column, tensor in tensors.items()
                    }
                    for key, tensors in mask_tensors.items()
                }

                component_logits, component_mu, component_logvar = self._encoder(
                    batch_input
                )
                component_probs = torch.softmax(component_logits, dim=-1)
                if use_gumbel:
                    posterior_weights = F.gumbel_softmax(
                        component_logits, tau=temperature, hard=False, dim=-1
                    )
                else:
                    posterior_weights = component_probs
                z_samples = self._reparameterize(component_mu, component_logvar)
                component_log_px: list[Tensor] = []
                for component_idx in range(self.n_components):
                    decoder_out = self._decoder(
                        z_samples[:, component_idx, :],
                        batch_data,
                        self._norm_stats_per_col,
                        batch_masks,
                    )
                    recon_sum = losses.sum_reconstruction_terms(decoder_out["log_px"])
                    component_log_px.append(recon_sum)
                component_log_px_tensor = torch.stack(component_log_px, dim=-1)
                global_step += 1
                beta_scale = losses.kl_warmup(global_step, warmup_steps, self.beta)
                categorical_kl = losses.kl_categorical(
                    component_logits, self._prior_component_logits_tensor()
                )
                gaussian_kl = losses.kl_normal_mixture(
                    component_mu,
                    component_logvar,
<<<<<<< HEAD
                    self._prior_component_means_tensor(),
                    self._prior_component_logvar_tensor(),
                    posterior_probs,
=======
                    self._prior_component_mu,
                    self._prior_component_logvar,
                    component_probs,
>>>>>>> 12ec926a
                )
                total_kl = beta_scale * (categorical_kl + gaussian_kl)
                weighted_recon = (posterior_weights * component_log_px_tensor).sum(
                    dim=-1
                )
                elbo_value = weighted_recon - total_kl
                loss = -elbo_value.mean()
                latent_for_classifier = (
                    posterior_weights.unsqueeze(-1) * z_samples
                ).sum(dim=1)
                if self._classifier is not None and y_train_tensor is not None:
                    logits = self._classifier(latent_for_classifier)
                    batch_targets = y_train_tensor[batch_indices]
                    classification_loss = self._classifier.loss(logits, batch_targets)
                    loss = loss + classification_loss

                optimizer.zero_grad()
                loss.backward()
                optimizer.step()

                epoch_loss += loss.item()

            progress.set_postfix({"loss": epoch_loss / n_batches})

        if self.behaviour == "hivae" and self._tau_start is not None:
            self._inference_tau = float(final_temperature)

        with torch.no_grad():
            encoder_training_state = self._encoder.training
            self._encoder.eval()
            component_logits_all, component_mu_all, component_logvar_all = (
                self._encoder(encoder_inputs)
            )
            if encoder_training_state:
                self._encoder.train()
        posterior_mean, posterior_logvar, posterior_probs = (
            self._mixture_posterior_statistics(
                component_logits_all,
                component_mu_all,
                component_logvar_all,
                temperature=self._inference_tau if self.behaviour == "hivae" else None,
            )
        )
        self._train_latent_mu = posterior_mean.detach().cpu()
        self._train_latent_logvar = posterior_logvar.detach().cpu()
        self._train_component_logits = component_logits_all.detach().cpu()
        self._train_component_mu = component_mu_all.detach().cpu()
        self._train_component_logvar = component_logvar_all.detach().cpu()
        self._train_component_probs = posterior_probs.detach().cpu()
        if y_train_tensor is not None:
            self._train_target_indices = y_train_tensor.detach().cpu().numpy()
        else:
            self._train_target_indices = None

        self._is_fitted = True
        self._is_calibrated = False
        self._temperature_scaler = TemperatureScaler()
        self._temperature_scaler_state = None
        self._cached_logits = None
        self._cached_probabilities = None
        LOGGER.info("Fit complete")
        return self

    # ------------------------------------------------------------------
    # Internal helpers
    # ------------------------------------------------------------------
    def _select_device(self) -> torch.device:
        """Return the computation device, warning if CUDA is unavailable."""

        if self._device is not None:
            return self._device
        if torch.cuda.is_available():
            self._device = torch.device("cuda")
        else:
            LOGGER.warning("CUDA not available; falling back to CPU")
            self._device = torch.device("cpu")
        return self._device

    def _prepare_training_tensors(
        self,
        X: pd.DataFrame,
        mask: pd.DataFrame,
        *,
        update_layout: bool = True,
    ) -> Tuple[
        Tensor,
        Dict[str, Dict[str, Tensor]],
        Dict[str, Dict[str, Tensor]],
    ]:
        """Convert normalised dataframes into tensors for optimisation."""

        n_samples = len(X)
        value_parts: list[Tensor] = []
        mask_parts: list[Tensor] = []
        real_data: Dict[str, Tensor] = {}
        pos_data: Dict[str, Tensor] = {}
        count_data: Dict[str, Tensor] = {}
        cat_data: Dict[str, Tensor] = {}
        ordinal_data: Dict[str, Tensor] = {}
        real_masks: Dict[str, Tensor] = {}
        pos_masks: Dict[str, Tensor] = {}
        count_masks: Dict[str, Tensor] = {}
        cat_masks: Dict[str, Tensor] = {}
        ordinal_masks: Dict[str, Tensor] = {}

        feature_layout = {"real": {}, "pos": {}, "count": {}, "cat": {}, "ordinal": {}}

        for column in self.schema.real_features:
            values = pd.to_numeric(X[column], errors="coerce").to_numpy(
                dtype=np.float32
            )
            values = np.nan_to_num(values, nan=0.0).reshape(n_samples, 1)
            tensor = torch.from_numpy(values)
            missing = mask[column].to_numpy().astype(bool)
            observed = (~missing).astype(np.float32).reshape(n_samples, 1)
            mask_tensor = torch.from_numpy(observed)
            real_data[column] = tensor
            real_masks[column] = mask_tensor
            value_parts.append(tensor)
            mask_parts.append(mask_tensor)
            feature_layout["real"][column] = 1

        for column in self.schema.positive_features:
            values = pd.to_numeric(X[column], errors="coerce").to_numpy(
                dtype=np.float32
            )
            values = np.nan_to_num(values, nan=0.0).reshape(n_samples, 1)
            tensor = torch.from_numpy(values)
            missing = mask[column].to_numpy().astype(bool)
            observed = (~missing).astype(np.float32).reshape(n_samples, 1)
            mask_tensor = torch.from_numpy(observed)
            pos_data[column] = tensor
            pos_masks[column] = mask_tensor
            value_parts.append(tensor)
            mask_parts.append(mask_tensor)
            feature_layout["pos"][column] = 1

        for column in self.schema.count_features:
            values = pd.to_numeric(X[column], errors="coerce").to_numpy(
                dtype=np.float32
            )
            values = np.nan_to_num(values, nan=0.0).reshape(n_samples, 1)
            tensor = torch.from_numpy(values)
            missing = mask[column].to_numpy().astype(bool)
            observed = (~missing).astype(np.float32).reshape(n_samples, 1)
            mask_tensor = torch.from_numpy(observed)
            count_data[column] = tensor
            count_masks[column] = mask_tensor
            value_parts.append(tensor)
            mask_parts.append(mask_tensor)
            feature_layout["count"][column] = 1

        for column in self.schema.categorical_features:
            series = X[column]
            if not isinstance(series.dtype, CategoricalDtype):
                series = series.astype("category")
            codes = series.cat.codes.to_numpy()
            n_classes = int(self.schema[column].n_classes or series.cat.categories.size)
            if n_classes <= 0:
                raise ValueError(f"Categorical column '{column}' must define classes")
            onehot = np.zeros((n_samples, n_classes), dtype=np.float32)
            valid = codes >= 0
            indices = np.where(valid)[0]
            if indices.size:
                onehot[indices, codes[indices]] = 1.0
            tensor = torch.from_numpy(onehot)
            missing = mask[column].to_numpy().astype(bool)
            observed = (~missing).astype(np.float32).reshape(n_samples, 1)
            mask_tensor = torch.from_numpy(observed)
            cat_data[column] = tensor
            cat_masks[column] = mask_tensor
            value_parts.append(tensor)
            mask_parts.append(mask_tensor)
            feature_layout["cat"][column] = n_classes

        for column in self.schema.ordinal_features:
            series = pd.to_numeric(X[column], errors="coerce")
            n_classes = int(self.schema[column].n_classes or 0)
            thermo = np.zeros((n_samples, n_classes), dtype=np.float32)
            valid_mask = series.notna().to_numpy()
            valid_indices = np.where(valid_mask)[0]
            if valid_indices.size:
                values = series.iloc[valid_indices].astype(int).to_numpy()
                values = np.clip(values, 0, n_classes - 1)
                for row, value in zip(valid_indices, values):
                    thermo[row, : value + 1] = 1.0
            tensor = torch.from_numpy(thermo)
            missing = mask[column].to_numpy().astype(bool)
            observed = (~missing).astype(np.float32).reshape(n_samples, 1)
            mask_tensor = torch.from_numpy(observed)
            ordinal_data[column] = tensor
            ordinal_masks[column] = mask_tensor
            value_parts.append(tensor)
            mask_parts.append(mask_tensor)
            feature_layout["ordinal"][column] = n_classes

        if not value_parts:
            raise ValueError("No supported features present in the training data")

        encoder_inputs = torch.cat(value_parts + mask_parts, dim=1).float()
        data_tensors = {
            "real": real_data,
            "pos": pos_data,
            "count": count_data,
            "cat": cat_data,
            "ordinal": ordinal_data,
        }
        mask_tensors = {
            "real": real_masks,
            "pos": pos_masks,
            "count": count_masks,
            "cat": cat_masks,
            "ordinal": ordinal_masks,
        }
        if update_layout:
            self._feature_layout = feature_layout
        return encoder_inputs, data_tensors, mask_tensors

    @staticmethod
    def _reparameterize(mu: Tensor, logvar: Tensor) -> Tensor:
        """Sample latent variables using the reparameterisation trick."""

        std = torch.exp(0.5 * logvar)
        eps = torch.randn_like(std)
        return mu + eps * std

    @staticmethod
    def _mixture_posterior_statistics(
        logits: Tensor, mu: Tensor, logvar: Tensor, *, temperature: float | None = None
    ) -> tuple[Tensor, Tensor, Tensor]:
        """Return mean, log-variance and component probabilities for a mixture."""

        if temperature is not None:
            if temperature <= 0.0:
                raise ValueError("temperature must be positive")
            scale = max(float(temperature), 1e-6)
            scaled_logits = logits / scale
        else:
            scaled_logits = logits
        probs = torch.softmax(scaled_logits, dim=-1)
        weighted_mu = (probs.unsqueeze(-1) * mu).sum(dim=1)
        second_moment = (probs.unsqueeze(-1) * (torch.exp(logvar) + mu.pow(2))).sum(
            dim=1
        )
        var = torch.clamp(second_moment - weighted_mu.pow(2), min=1e-6)
        logvar_mean = torch.log(var)
        return weighted_mu, logvar_mean, probs

    def _draw_latent_samples(
        self,
        n_samples: int,
        *,
        conditional: bool,
        targets: Optional[Iterable[object] | np.ndarray],
        device: torch.device,
    ) -> Tensor:
        """Return latent samples from the prior or conditioned on ``targets``."""

        if conditional:
            return self._draw_conditional_latents(n_samples, targets, device)
        latents, _ = sampling_utils.sample_mixture_latents(
            self._prior_component_logits_tensor().detach(),
            self._prior_component_means_tensor().detach(),
            self._prior_component_logvar_tensor().detach(),
            n_samples,
            device=device,
        )
        return latents

    def _draw_conditional_latents(
        self,
        n_samples: int,
        targets: Optional[Iterable[object] | np.ndarray],
        device: torch.device,
    ) -> Tensor:
        """Sample latent variables conditioned on class labels."""

        if targets is None:
            raise ValueError("Targets must be provided when conditional=True")

        if (
            self._train_component_mu is None
            or self._train_component_logvar is None
            or self._train_component_probs is None
        ):
            raise RuntimeError(
                "Latent posterior statistics are unavailable for sampling"
            )
        if self._class_to_index is None or self._train_target_indices is None:
            raise RuntimeError(
                "Conditional sampling requires supervised targets from the training data"
            )

        target_array = np.asarray(targets).reshape(-1)
        if target_array.shape[0] != n_samples:
            raise ValueError(
                "y must have length equal to n_samples when conditional=True"
            )

        latents = torch.zeros((n_samples, self.latent_dim), device=device)
        rng = np.random.default_rng()
        for row, raw_label in enumerate(target_array):
            label = raw_label.item() if isinstance(raw_label, np.generic) else raw_label
            if label not in self._class_to_index:
                raise ValueError(
                    f"Unknown class '{label}' supplied for conditional sampling"
                )
            class_index = self._class_to_index[label]
            candidate_indices = np.where(self._train_target_indices == class_index)[0]
            if candidate_indices.size == 0:
                raise ValueError(
                    f"No training samples available for class '{label}' to condition on"
                )
            selected = int(rng.choice(candidate_indices))
            component_probs = self._train_component_probs[selected].to(device)
            component_dist = Categorical(probs=component_probs)
            component_idx = int(component_dist.sample())
            mu = (
                self._train_component_mu[selected, component_idx]
                .unsqueeze(0)
                .to(device)
            )
            logvar = (
                self._train_component_logvar[selected, component_idx]
                .unsqueeze(0)
                .to(device)
            )
            latent_sample = self._reparameterize(mu, logvar)
            latents[row] = latent_sample.squeeze(0)
        return latents

    def _apply_training_normalization(self, X: pd.DataFrame) -> pd.DataFrame:
        """Apply stored normalisation statistics to ``X``."""

        if self.schema is None:
            raise RuntimeError("Schema is required for normalisation")
        self.schema.require_columns(X.columns)
        normalised = X.reset_index(drop=True).copy()
        for column in self.schema.real_features:
            stats = self._norm_stats_per_col.get(column, {})
            mean = float(stats.get("mean", 0.0))
            std = float(stats.get("std", 1.0))
            if std <= 0:
                std = 1.0
            values = pd.to_numeric(normalised[column], errors="coerce")
            normalised[column] = (values - mean) / max(std, 1e-6)
        for column in self.schema.positive_features:
            stats = self._norm_stats_per_col.get(column, {})
            mean_log = float(stats.get("mean_log", 0.0))
            std_log = float(stats.get("std_log", 1.0))
            values = pd.to_numeric(normalised[column], errors="coerce")
            finite = values[values.notna()]
            if not finite.empty and (finite < -1.0 + 1e-6).any():
                raise ValueError(
                    f"Column '{column}' of type 'pos' must be >= -1 to apply log1p"
                )
            log_values = np.log1p(values)
            normalised[column] = (log_values - mean_log) / max(std_log, 1e-6)
        for column in self.schema.count_features:
            stats = self._norm_stats_per_col.get(column, {})
            offset = float(stats.get("offset", 0.0))
            values = pd.to_numeric(normalised[column], errors="coerce")
            finite = values[values.notna()]
            if not finite.empty and (finite < 0).any():
                raise ValueError(
                    f"Column '{column}' of type 'count' must be non-negative"
                )
            shifted = values + offset
            normalised[column] = np.log(shifted)
        for column in self.schema.categorical_features:
            stats = self._norm_stats_per_col.get(column, {})
            categories = stats.get("categories")
            if categories is not None:
                normalised[column] = pd.Categorical(
                    normalised[column], categories=categories
                )
            else:
                normalised[column] = normalised[column].astype("category")
        for column in self.schema.ordinal_features:
            stats = self._norm_stats_per_col.get(column, {})
            original = normalised[column]
            series = pd.to_numeric(original, errors="coerce")
            n_classes = int(
                stats.get(
                    "n_classes",
                    (
                        self.schema[column].n_classes
                        if self.schema[column].n_classes
                        else 0
                    ),
                )
            )
            if n_classes:
                out_of_range = series.notna() & ~series.between(0, n_classes - 1)
            else:
                out_of_range = pd.Series(False, index=series.index)
            invalid_coercion = original.notna() & series.isna()
            if invalid_coercion.any() or out_of_range.any():
                range_text = (
                    f"[0, {n_classes - 1}]"
                    if n_classes
                    else "the configured ordinal range"
                )
                warnings.warn(
                    (
                        f"Column '{column}' contains ordinal values outside {range_text} "
                        "or non-numeric entries; they will be treated as missing."
                    ),
                    UserWarning,
                    stacklevel=2,
                )
                series[invalid_coercion] = np.nan
                series[out_of_range] = np.nan
            normalised[column] = series
        return normalised

    def _prepare_inference_inputs(self, X: pd.DataFrame) -> Tensor:
        """Return encoder inputs for inference using stored statistics."""

        if self.schema is None:
            raise RuntimeError("Schema must be defined for inference")
        aligned = X.reset_index(drop=True)
        mask = data_utils.build_missing_mask(aligned)
        normalised = self._apply_training_normalization(aligned)
        mask = mask | normalised.isna()
        encoder_inputs, _, _ = self._prepare_training_tensors(
            normalised, mask, update_layout=False
        )
        return encoder_inputs.float()

    def _map_targets_to_indices(self, targets: Iterable[object]) -> np.ndarray:
        """Convert raw targets into class indices."""

        if self._class_to_index is None:
            raise RuntimeError("Model classes are not initialised")
        target_array = np.asarray(targets).reshape(-1)
        indices: list[int] = []
        for value in target_array:
            if value not in self._class_to_index:
                raise ValueError(f"Unknown class '{value}' encountered")
            indices.append(self._class_to_index[value])
        return np.asarray(indices, dtype=np.int64)

    def _ensure_classifier_available(self, caller: str) -> None:
        """Raise an informative error if classifier-dependent APIs are used."""

        if self.behaviour == "hivae":
            raise RuntimeError(
                f"{caller} is unavailable when behaviour='hivae'; this mode matches "
                "the baseline HI-VAE and does not expose classifier outputs."
            )

    def _compute_logits(self, X: pd.DataFrame) -> np.ndarray:
        """Run the classifier head on ``X`` and cache the logits."""

        self._ensure_classifier_available("Logit computation")
        if not self._is_fitted or self._encoder is None or self._classifier is None:
            raise RuntimeError("Model must be fitted before computing logits")
        device = self._select_device()
        encoder_inputs = self._prepare_inference_inputs(X).to(device)
        was_encoder_training = self._encoder.training
        was_classifier_training = self._classifier.training
        self._encoder.eval()
        self._classifier.eval()
        with torch.no_grad():
            logits_enc, mu_enc, logvar_enc = self._encoder(encoder_inputs)
            posterior_mean, _, _ = self._mixture_posterior_statistics(
                logits_enc,
                mu_enc,
                logvar_enc,
                temperature=self._inference_tau if self.behaviour == "hivae" else None,
            )
            logits_tensor = self._classifier(posterior_mean)
        if was_encoder_training:
            self._encoder.train()
        if was_classifier_training:
            self._classifier.train()
        logits = logits_tensor.cpu().numpy()
        self._cached_logits = logits
        return logits

    @staticmethod
    def _logits_to_probabilities(logits: np.ndarray) -> np.ndarray:
        """Convert logits to probabilities with numerical stability."""

        logits = np.asarray(logits, dtype=np.float32)
        if logits.ndim != 2:
            raise ValueError("logits must be a 2D array")
        stabilised = logits - logits.max(axis=1, keepdims=True)
        probabilities = np.exp(stabilised)
        normaliser = probabilities.sum(axis=1, keepdims=True)
        normaliser[normaliser == 0.0] = 1.0
        return probabilities / normaliser

    def impute(self, X: pd.DataFrame, *, only_missing: bool = True) -> pd.DataFrame:
        """Fill missing entries in ``X`` using the trained HI-VAE decoder.

        Parameters
        ----------
        X:
            DataFrame containing the features declared in the training schema.
            Missing entries (``NaN``) are imputed using the posterior mean of
            the latent representation followed by a single decoder pass.  The
            method works in both ``behaviour="suave"`` and
            ``behaviour="hivae"`` modes.
        only_missing:
            When ``True`` (default) only the originally missing entries are
            replaced by their reconstructions.  When ``False`` the returned
            dataframe contains the full decoder output for all features.

        Returns
        -------
        pandas.DataFrame
            Copy of ``X`` where the missing entries have been replaced by the
            decoded reconstructions.  Observed values are preserved.

        Raises
        ------
        RuntimeError
            If the model has not been fitted yet.

        Examples
        --------
        >>> import numpy as np
        >>> import pandas as pd
        >>> from suave.model import SUAVE
        >>> from suave.types import Schema
        >>> data = pd.DataFrame({"real": [1.0, np.nan, 3.0], "cat": [0, 1, 0]})
        >>> schema = Schema({"real": {"type": "real"}, "cat": {"type": "cat", "n_classes": 2}})
        >>> model = SUAVE(schema=schema, behaviour="hivae")
        >>> _ = model.fit(data, epochs=1, batch_size=3)
        >>> imputed = model.impute(data)
        >>> imputed.isna().sum().sum()
        0
        """

        if not self._is_fitted or self._encoder is None or self._decoder is None:
            raise RuntimeError("Model must be fitted before calling impute")
        if self.schema is None:
            raise RuntimeError("Schema must be defined for imputation")

        missing_columns = [
            column for column in self.schema.feature_names if column not in X.columns
        ]
        if missing_columns:
            raise KeyError(
                "Input is missing required columns: " + ", ".join(missing_columns)
            )

        original_index = X.index
        aligned = X.loc[:, self.schema.feature_names].copy()
        aligned_reset = aligned.reset_index(drop=True)

        mask = data_utils.build_missing_mask(aligned_reset)
        normalised = self._apply_training_normalization(aligned_reset)
        mask = (mask | normalised.isna()).reset_index(drop=True)

        _, data_tensors, mask_tensors = self._prepare_training_tensors(
            normalised, mask, update_layout=False
        )

        device = self._select_device()
        encoder_inputs = self._prepare_inference_inputs(aligned_reset).to(device)
        for feature_type in data_tensors:
            for column in data_tensors[feature_type]:
                data_tensors[feature_type][column] = data_tensors[feature_type][
                    column
                ].to(device)
                mask_tensors[feature_type][column] = mask_tensors[feature_type][
                    column
                ].to(device)

        with torch.no_grad():
            encoder_state = self._encoder.training
            decoder_state = self._decoder.training
            self._encoder.eval()
            self._decoder.eval()
            logits_enc, mu_enc, logvar_enc = self._encoder(encoder_inputs)
            posterior_mean, _, _ = self._mixture_posterior_statistics(
                logits_enc,
                mu_enc,
                logvar_enc,
                temperature=self._inference_tau if self.behaviour == "hivae" else None,
            )
            decoder_out = self._decoder(
                posterior_mean, data_tensors, self._norm_stats_per_col, mask_tensors
            )
            if encoder_state:
                self._encoder.train()
            if decoder_state:
                self._decoder.train()

        reconstruction = sampling_utils.decoder_outputs_to_frame(
            decoder_out["per_feature"], self.schema, self._norm_stats_per_col
        )

        if only_missing:
            missing_mask = data_utils.build_missing_mask(aligned_reset)
            original_aligned = aligned_reset.copy()
            for column in reconstruction.columns:
                column_data = reconstruction[column]
                if isinstance(column_data.dtype, CategoricalDtype):
                    original_aligned[column] = pd.Categorical(
                        original_aligned[column],
                        categories=column_data.cat.categories,
                        ordered=column_data.cat.ordered,
                    )
            imputed = reconstruction.where(missing_mask, original_aligned)
        else:
            imputed = reconstruction

        imputed.index = original_index
        extra_columns = [
            column for column in X.columns if column not in self.schema.feature_names
        ]
        if extra_columns:
            extras = X.loc[:, extra_columns].copy()
            extras.index = original_index
            imputed = pd.concat([imputed, extras], axis=1)
        return imputed.loc[:, X.columns]

    def _infer_latent_statistics(self, X: pd.DataFrame) -> tuple[Tensor, Tensor]:
        """Return posterior parameters for ``X`` using the trained encoder."""

        if not self._is_fitted or self._encoder is None:
            raise RuntimeError("Model must be fitted before encoding data")
        device = self._select_device()
        encoder_inputs = self._prepare_inference_inputs(X).to(device)
        was_training = self._encoder.training
        self._encoder.eval()
        with torch.no_grad():
            logits_enc, mu_enc, logvar_enc = self._encoder(encoder_inputs)
        if was_training:
            self._encoder.train()
        posterior_mean, posterior_logvar, _ = self._mixture_posterior_statistics(
            logits_enc,
            mu_enc,
            logvar_enc,
            temperature=self._inference_tau if self.behaviour == "hivae" else None,
        )
        return posterior_mean, posterior_logvar

    # ------------------------------------------------------------------
    # Prediction utilities
    # ------------------------------------------------------------------
    def predict_proba(self, X: pd.DataFrame) -> np.ndarray:
        """Return calibrated class probabilities for ``X``.

        Parameters
        ----------
        X:
            Input features with shape ``(n_samples, n_features)``.

        Returns
        -------
        numpy.ndarray
            Array of shape ``(n_samples, n_classes)`` containing the calibrated
            probabilities produced by the classifier head.

        Examples
        --------
        >>> proba = model.predict_proba(X)
        >>> proba.sum(axis=1)
        array([1., 1.])
        """

        self._ensure_classifier_available("predict_proba")
        if not self._is_fitted or self._classes is None:
            raise RuntimeError("Model must be fitted before calling predict_proba")
        logits = self._compute_logits(X)
        if self._is_calibrated:
            logits = self._temperature_scaler.transform(logits)
        probabilities = self._logits_to_probabilities(logits)
        self._cached_probabilities = probabilities
        return probabilities

    def predict(self, X: pd.DataFrame) -> np.ndarray:
        """Return the most likely class for each sample."""

        self._ensure_classifier_available("predict")
        probabilities = self.predict_proba(X)
        indices = probabilities.argmax(axis=1)
        return self._classes[indices]

    # ------------------------------------------------------------------
    # Calibration utilities
    # ------------------------------------------------------------------
    def calibrate(self, X: pd.DataFrame, y: pd.Series | np.ndarray) -> "SUAVE":
        """Fit the temperature scaler using logits from ``X``."""

        self._ensure_classifier_available("calibrate")
        if not self._is_fitted or self._classes is None:
            raise RuntimeError("Fit must be called before calibrate")
        if len(X) != len(y):
            raise ValueError("X and y must have matching first dimensions")
        logits = self._compute_logits(X)
        probabilities = self._logits_to_probabilities(logits)
        target_indices = self._map_targets_to_indices(y)
        self._temperature_scaler.fit(logits, target_indices)
        self._temperature_scaler_state = self._temperature_scaler.state_dict()
        self._is_calibrated = True
        self._cached_probabilities = probabilities
        return self

    # ------------------------------------------------------------------
    # Latent utilities and sampling
    # ------------------------------------------------------------------
    def encode(self, X: pd.DataFrame) -> np.ndarray:
        """Return posterior means of the latent representation for ``X``.

        Parameters
        ----------
        X:
            Input features with shape ``(n_samples, n_features)``.

        Returns
        -------
        numpy.ndarray
            Float32 array with shape ``(n_samples, latent_dim)`` containing the
            latent posterior means produced by the trained encoder.

        Examples
        --------
        >>> latents = model.encode(X)
        >>> latents.shape
        (len(X), model.latent_dim)
        """

        if not self._is_fitted or self._encoder is None:
            raise RuntimeError("Model must be fitted before encoding data")

        device = self._select_device()
        encoder_inputs = self._prepare_inference_inputs(X).to(device)
        n_samples = encoder_inputs.size(0)
        if n_samples == 0:
            return np.empty((0, self.latent_dim), dtype=np.float32)

        effective_batch = min(self.batch_size, n_samples)
        if effective_batch <= 0:
            effective_batch = n_samples

        latent_batches: list[Tensor] = []
        was_training = self._encoder.training
        self._encoder.eval()
        with torch.no_grad():
            for start in range(0, n_samples, effective_batch):
                end = min(start + effective_batch, n_samples)
                batch_inputs = encoder_inputs[start:end]
                logits_enc, mu_enc, logvar_enc = self._encoder(batch_inputs)
                posterior_mean, _, _ = self._mixture_posterior_statistics(
                    logits_enc,
                    mu_enc,
                    logvar_enc,
                    temperature=(
                        self._inference_tau if self.behaviour == "hivae" else None
                    ),
                )
                latent_batches.append(posterior_mean.cpu())
        if was_training:
            self._encoder.train()

        return torch.cat(latent_batches, dim=0).numpy()

    def sample(
        self, n_samples: int, conditional: bool = False, y: Optional[np.ndarray] = None
    ) -> pd.DataFrame:
        """Generate samples by decoding latent variables through the HI-VAE.

        Parameters
        ----------
        n_samples:
            Number of synthetic rows to generate.
        conditional:
            If ``True`` the latent variables are drawn from posterior
            approximations of the training data whose labels match ``y``.
        y:
            Sequence of class labels used when ``conditional=True``.  The array
            must have length ``n_samples`` and contain values observed during
            :meth:`fit`.

        Returns
        -------
        pandas.DataFrame
            DataFrame with shape ``(n_samples, n_features)`` whose columns match
            the training schema.

        Examples
        --------
        >>> samples = model.sample(5)
        >>> samples.shape
        (5, len(model.schema.feature_names))
        """

        if not self._is_fitted or self._decoder is None:
            raise RuntimeError("Model must be fitted before sampling")
        if self.schema is None:
            raise RuntimeError("Schema is required to generate samples")
        if n_samples <= 0:
            return pd.DataFrame(columns=list(self.schema.feature_names))

        device = self._select_device()
        latents = self._draw_latent_samples(
            n_samples, conditional=conditional, targets=y, device=device
        )
        data_tensors, mask_tensors = sampling_utils.build_placeholder_batches(
            self._feature_layout, n_samples, device=device
        )
        decoder_training_state = self._decoder.training
        self._decoder.eval()
        with torch.no_grad():
            decoder_out = self._decoder(
                latents, data_tensors, self._norm_stats_per_col, mask_tensors
            )
        if decoder_training_state:
            self._decoder.train()

        samples = sampling_utils.decoder_outputs_to_frame(
            decoder_out["per_feature"], self.schema, self._norm_stats_per_col
        )
        return samples

    # ------------------------------------------------------------------
    # Persistence helpers
    # ------------------------------------------------------------------
    @staticmethod
    def _state_dict_to_cpu(module: Module | None) -> OrderedDict[str, Tensor] | None:
        """Return a CPU copy of ``module``'s state dict."""

        if module is None:
            return None
        state_dict = module.state_dict()
        return OrderedDict(
            (key, value.detach().cpu() if isinstance(value, Tensor) else value)
            for key, value in state_dict.items()
        )

    @staticmethod
    def _tensor_to_cpu(tensor: Tensor | None) -> Tensor | None:
        """Detach ``tensor`` to CPU if present."""

        if tensor is None:
            return None
        return tensor.detach().cpu()

    def save(self, path: str | Path) -> Path:
        """Serialise minimal model state to ``path``."""

        if not self._is_fitted:
            raise RuntimeError("Model must be fitted before saving")
        path = Path(path)
        metadata: dict[str, Any] = {
            "schema": self.schema.to_dict() if self.schema else None,
            "behaviour": self.behaviour,
            "latent_dim": self.latent_dim,
            "n_components": self.n_components,
            "hidden_dims": list(self.hidden_dims),
            "dropout": self.dropout,
            "learning_rate": self.learning_rate,
            "batch_size": self.batch_size,
            "kl_warmup_epochs": self.kl_warmup_epochs,
            "val_split": self.val_split,
            "stratify": self.stratify,
            "random_state": self.random_state,
            "tau_start": self._tau_start,
            "tau_min": self._tau_min,
            "tau_decay": self._tau_decay,
            "inference_tau": self._inference_tau,
        }
        classifier_state: dict[str, Any] | None = None
        if self._classifier is not None:
            class_weight = None
            use_weight = bool(getattr(self._classifier, "_use_weight", False))
            if use_weight:
                class_weight = self._classifier.class_weight.detach().cpu()
            classifier_state = {
                "state_dict": self._state_dict_to_cpu(self._classifier),
                "use_weight": use_weight,
                "class_weight": class_weight,
            }
        prior_state: dict[str, Any] = {
            "logits": self._prior_component_logits_tensor().detach().cpu(),
            "logvar": self._prior_component_logvar_tensor().detach().cpu(),
        }
        if self.behaviour == "hivae":
            if self._prior_mean_layer is None:
                raise RuntimeError("Prior mean layer is not initialised")
            prior_state["mean_state_dict"] = self._state_dict_to_cpu(
                self._prior_mean_layer
            )
        else:
            prior_state["mu"] = self._prior_component_means_tensor().detach().cpu()
        modules = {
            "encoder": self._state_dict_to_cpu(self._encoder),
            "decoder": self._state_dict_to_cpu(self._decoder),
            "classifier": classifier_state,
            "temperature_scaler": self._temperature_scaler.state_dict(),
            "prior": prior_state,
        }
        artefacts: dict[str, Any] = {
            "classes": self._classes,
            "class_to_index": self._class_to_index,
            "normalization": self._norm_stats_per_col,
            "feature_layout": self._feature_layout,
            "temperature_scaler_state": self._temperature_scaler_state,
            "is_calibrated": self._is_calibrated,
            "train_latent_mu": self._tensor_to_cpu(self._train_latent_mu),
            "train_latent_logvar": self._tensor_to_cpu(self._train_latent_logvar),
            "train_component_logits": self._tensor_to_cpu(self._train_component_logits),
            "train_component_mu": self._tensor_to_cpu(self._train_component_mu),
            "train_component_logvar": self._tensor_to_cpu(self._train_component_logvar),
            "train_component_probs": self._tensor_to_cpu(self._train_component_probs),
            "train_target_indices": self._train_target_indices,
            "cached_logits": self._cached_logits,
            "cached_probabilities": self._cached_probabilities,
        }
        payload = {
            "metadata": metadata,
            "modules": modules,
            "artefacts": artefacts,
        }
        torch.save(payload, path)
        return path

    @classmethod
    def load(cls, path: str | Path) -> "SUAVE":
        """Load a model saved with :meth:`save`."""

        path = Path(path)
        try:
            payload = torch.load(path, map_location="cpu")
        except (RuntimeError, pickle.UnpicklingError, EOFError):
            payload = None
        if isinstance(payload, dict) and "metadata" in payload:
            return cls._load_from_payload(payload)
        if payload is not None:
            raise ValueError("Unexpected model archive format")
        data = json.loads(path.read_text())
        return cls._load_from_legacy_json(data)

    @classmethod
    def _load_from_payload(cls, payload: dict[str, Any]) -> "SUAVE":
        """Instantiate ``SUAVE`` from a dictionary produced by :meth:`save`."""

        metadata: dict[str, Any] = payload.get("metadata", {})
        modules: dict[str, Any] = payload.get("modules", {})
        artefacts: dict[str, Any] = payload.get("artefacts", {})
        schema_dict = metadata.get("schema") or {}
        schema = Schema(schema_dict) if schema_dict else None
        behaviour = metadata.get("behaviour", "suave")
        init_kwargs: dict[str, Any] = {}
        for key in (
            "latent_dim",
            "n_components",
            "hidden_dims",
            "dropout",
            "learning_rate",
            "batch_size",
            "kl_warmup_epochs",
            "val_split",
            "stratify",
            "random_state",
            "tau_start",
            "tau_min",
            "tau_decay",
        ):
            if key in metadata and metadata[key] is not None:
                value = metadata[key]
                if key == "hidden_dims":
                    value = tuple(int(v) for v in value)
                elif key in {"tau_start", "tau_min", "tau_decay"}:
                    value = float(value)
                init_kwargs[key] = value
        model = cls(schema=schema, behaviour=behaviour, **init_kwargs)

        inference_tau = metadata.get("inference_tau")
        if inference_tau is not None:
            model._inference_tau = float(inference_tau)

        model._norm_stats_per_col = artefacts.get("normalization", {})
        feature_layout = artefacts.get("feature_layout") or model._feature_layout
        model._feature_layout = feature_layout
        model._class_to_index = artefacts.get("class_to_index")
        classes = artefacts.get("classes")
        if classes is not None:
            model._classes = np.asarray(classes)
        cached_logits = artefacts.get("cached_logits")
        model._cached_logits = (
            None if cached_logits is None else np.asarray(cached_logits)
        )
        cached_prob = artefacts.get("cached_probabilities")
        model._cached_probabilities = (
            None if cached_prob is None else np.asarray(cached_prob)
        )
        model._temperature_scaler_state = artefacts.get("temperature_scaler_state")
        model._is_calibrated = bool(artefacts.get("is_calibrated", False))

        def _clone_optional_tensor(value: Any) -> Tensor | None:
            if value is None:
                return None
            tensor = torch.as_tensor(value)
            return tensor.clone().detach()

        model._train_latent_mu = _clone_optional_tensor(
            artefacts.get("train_latent_mu")
        )
        model._train_latent_logvar = _clone_optional_tensor(
            artefacts.get("train_latent_logvar")
        )
        model._train_component_logits = _clone_optional_tensor(
            artefacts.get("train_component_logits")
        )
        model._train_component_mu = _clone_optional_tensor(
            artefacts.get("train_component_mu")
        )
        model._train_component_logvar = _clone_optional_tensor(
            artefacts.get("train_component_logvar")
        )
        model._train_component_probs = _clone_optional_tensor(
            artefacts.get("train_component_probs")
        )
        train_targets = artefacts.get("train_target_indices")
        model._train_target_indices = (
            None if train_targets is None else np.asarray(train_targets)
        )

        device = (
            torch.device("cuda") if torch.cuda.is_available() else torch.device("cpu")
        )
        model._device = device
        encoder_state = modules.get("encoder")
        decoder_state = modules.get("decoder")
        classifier_payload = modules.get("classifier")
        temperature_state = modules.get("temperature_scaler") or {}
        prior_state = modules.get("prior") or {}

        encoder_input_dim = cls._encoder_input_dim_from_layout(model._feature_layout)
        model._encoder = EncoderMLP(
            encoder_input_dim,
            model.latent_dim,
            hidden=model.hidden_dims,
            dropout=model.dropout,
            n_components=model.n_components,
        ).to(device)
        if isinstance(encoder_state, OrderedDict):
            model._encoder.load_state_dict(encoder_state)
        elif encoder_state is not None:
            model._encoder.load_state_dict(OrderedDict(encoder_state))

        if model.schema is None:
            raise ValueError("Schema is required to restore decoder state")
        model._decoder = Decoder(
            model.latent_dim,
            model.schema,
            hidden=model.hidden_dims,
            dropout=model.dropout,
        ).to(device)
        if isinstance(decoder_state, OrderedDict):
            model._decoder.load_state_dict(decoder_state)
        elif decoder_state is not None:
            model._decoder.load_state_dict(OrderedDict(decoder_state))

        if behaviour == "suave" and classifier_payload:
            if model._classes is None:
                raise ValueError("Saved model is missing class labels")
            class_weight = None
            if classifier_payload.get("use_weight"):
                weight_value = classifier_payload.get("class_weight")
                class_weight = torch.as_tensor(weight_value, dtype=torch.float32)
            model._classifier = ClassificationHead(
                model.latent_dim,
                int(model._classes.size),
                class_weight=class_weight,
            ).to(device)
            state = classifier_payload.get("state_dict")
            if isinstance(state, OrderedDict):
                model._classifier.load_state_dict(state)
            elif state is not None:
                model._classifier.load_state_dict(OrderedDict(state))
        else:
            model._classifier = None

        model._temperature_scaler.load_state_dict(temperature_state)
        model._temperature_scaler_state = temperature_state
        model._is_calibrated = bool(temperature_state.get("fitted", False))

        model._move_prior_parameters_to_device(device)
        logits_value = prior_state.get("logits")
        if logits_value is not None:
            logits_tensor = torch.as_tensor(
                logits_value, dtype=torch.float32, device=device
            )
            param = model._prior_component_logits_tensor()
            if logits_tensor.shape != param.shape:
                raise ValueError(
                    "Saved prior logits do not match the model configuration"
                )
            with torch.no_grad():
                param.copy_(logits_tensor)
        logvar_value = prior_state.get("logvar")
        if logvar_value is not None:
            logvar_tensor = torch.as_tensor(
                logvar_value, dtype=torch.float32, device=device
            )
            param_logvar = model._prior_component_logvar_tensor()
            if logvar_tensor.shape != param_logvar.shape:
                raise ValueError(
                    "Saved prior log-variance does not match the model configuration"
                )
            with torch.no_grad():
                param_logvar.copy_(logvar_tensor)
        if model.behaviour == "hivae":
            if model._prior_mean_layer is None:
                raise RuntimeError("Prior mean layer is not initialised")
            mean_state = prior_state.get("mean_state_dict")
            if mean_state is not None:
                state = (
                    mean_state
                    if isinstance(mean_state, OrderedDict)
                    else OrderedDict(mean_state)
                )
                model._prior_mean_layer.load_state_dict(state)
            else:
                mu_value = prior_state.get("mu")
                if mu_value is not None:
                    means_tensor = torch.as_tensor(
                        mu_value, dtype=torch.float32, device=device
                    )
                    model._prior_mean_layer.load_component_means(means_tensor)
        else:
            mu_value = prior_state.get("mu")
            if mu_value is not None and model._prior_component_mu is not None:
                mu_tensor = torch.as_tensor(
                    mu_value, dtype=torch.float32, device=device
                )
                if mu_tensor.shape != model._prior_component_mu.shape:
                    raise ValueError(
                        "Saved prior means do not match the model configuration"
                    )
                with torch.no_grad():
                    model._prior_component_mu.copy_(mu_tensor)

        model._is_fitted = True
        return model

    @classmethod
    def _load_from_legacy_json(cls, data: dict[str, Any]) -> "SUAVE":
        """Fallback loader for the legacy JSON serialisation format."""

        schema_dict = data.get("schema") or {}
        schema = Schema(schema_dict) if schema_dict else None
        behaviour = data.get("behaviour", "suave")
        prior_state = data.get("prior") or {}
        latent_dim = data.get("latent_dim")
        n_components = data.get("n_components")
        mu_state = prior_state.get("mu")
        if n_components is None and isinstance(mu_state, list) and mu_state:
            n_components = len(mu_state)
        if latent_dim is None and isinstance(mu_state, list) and mu_state:
            first_row = mu_state[0]
            if isinstance(first_row, list):
                latent_dim = len(first_row)
        init_kwargs: dict[str, object] = {}
        if latent_dim is not None:
            init_kwargs["latent_dim"] = int(latent_dim)
        if n_components is not None:
            init_kwargs["n_components"] = int(n_components)
        model = cls(schema=schema, behaviour=behaviour, **init_kwargs)
        classes = data.get("classes")
        if classes is not None:
            model._classes = np.array(classes)
            model._is_fitted = True
        model._norm_stats_per_col = data.get("normalization", {})
        scaler_state = data.get("temperature_scaler")
        if scaler_state:
            model._temperature_scaler_state = scaler_state
            model._temperature_scaler.load_state_dict(scaler_state)
            model._is_calibrated = True
        if prior_state:
            logits_state = prior_state.get("logits")
            mu_state = prior_state.get("mu")
            logvar_state = prior_state.get("logvar")
            if logits_state is not None:
                logits_tensor = torch.tensor(logits_state, dtype=torch.float32)
                logits_param = model._prior_component_logits_tensor()
                if logits_tensor.shape != logits_param.shape:
                    raise ValueError(
                        "Saved prior logits do not match the model configuration"
                    )
                with torch.no_grad():
                    logits_param.copy_(logits_tensor)
            if logvar_state is not None:
                logvar_tensor = torch.tensor(logvar_state, dtype=torch.float32)
                logvar_param = model._prior_component_logvar_tensor()
                if logvar_tensor.shape != logvar_param.shape:
                    raise ValueError(
                        "Saved prior log-variances do not match the model configuration"
                    )
                with torch.no_grad():
                    logvar_param.copy_(logvar_tensor)
            if mu_state is not None:
                mu_tensor = torch.tensor(mu_state, dtype=torch.float32)
                if model.behaviour == "hivae":
                    if model._prior_mean_layer is None:
                        raise RuntimeError("Prior mean layer is not initialised")
                    model._prior_mean_layer.load_component_means(mu_tensor)
                elif model._prior_component_mu is not None:
                    if mu_tensor.shape != model._prior_component_mu.shape:
                        raise ValueError(
                            "Saved prior means do not match the model configuration"
                        )
                    with torch.no_grad():
                        model._prior_component_mu.copy_(mu_tensor)
        return model

    @staticmethod
    def _encoder_input_dim_from_layout(
        feature_layout: dict[str, dict[str, int]],
    ) -> int:
        """Return encoder input dimensionality given ``feature_layout``."""

        value_dims = 0
        mask_dims = 0
        for columns in feature_layout.values():
            value_dims += sum(int(width) for width in columns.values())
            mask_dims += len(columns)
        return value_dims + mask_dims

    # ------------------------------------------------------------------
    # Representation helpers
    # ------------------------------------------------------------------
    def __repr__(self) -> str:  # pragma: no cover - debugging helper
        return (
            "SUAVE(latent_dim={latent_dim}, beta={beta}, hidden_dims={hidden_dims}, "
            "dropout={dropout}, learning_rate={learning_rate})"
        ).format(
            latent_dim=self.latent_dim,
            beta=self.beta,
            hidden_dims=self.hidden_dims,
            dropout=self.dropout,
            learning_rate=self.learning_rate,
        )<|MERGE_RESOLUTION|>--- conflicted
+++ resolved
@@ -498,15 +498,9 @@
                 gaussian_kl = losses.kl_normal_mixture(
                     component_mu,
                     component_logvar,
-<<<<<<< HEAD
                     self._prior_component_means_tensor(),
                     self._prior_component_logvar_tensor(),
                     posterior_probs,
-=======
-                    self._prior_component_mu,
-                    self._prior_component_logvar,
-                    component_probs,
->>>>>>> 12ec926a
                 )
                 total_kl = beta_scale * (categorical_kl + gaussian_kl)
                 weighted_recon = (posterior_weights * component_log_px_tensor).sum(
