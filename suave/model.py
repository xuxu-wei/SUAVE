--- conflicted
+++ resolved
@@ -658,15 +658,12 @@
 
         if targets is None:
             raise ValueError("Targets must be provided when conditional=True")
-<<<<<<< HEAD
+
         if (
             self._train_component_mu is None
             or self._train_component_logvar is None
             or self._train_component_probs is None
         ):
-=======
-        if self._train_latent_mu is None or self._train_latent_logvar is None:
->>>>>>> be22f1f1
             raise RuntimeError(
                 "Latent posterior statistics are unavailable for sampling"
             )
