"""SUAVE model.

This module implements a variational autoencoder with an attached classifier
where the latent variable ``z`` acts as a single information hub.  By routing
prediction, missing-free sample synthesis and latent-factor interpretation
through ``z`` we provide a unified interface for downstream clinical workflows.
The design follows a *probability first* philosophy: mixed data types,
missingness and class imbalance are handled with explicit likelihood terms
rather than ad-hoc preprocessing.  The latent-variable view offers compact and
interpretable representations that are especially useful in clinical research.

Only continuous variables are implemented here; categorical/count support can be
added in a backwards compatible fashion.
"""

from __future__ import annotations

from dataclasses import dataclass
from typing import Optional, Tuple

import numpy as np
import pandas as pd
import torch
import torch.nn as nn
import torch.nn.functional as F

from ..modules.losses import (
    gaussian_nll,
    kl_divergence,
    linear_anneal,
    maximum_mean_discrepancy,
<<<<<<< HEAD
=======

>>>>>>> 0a398804
)


@dataclass
class AnnealSchedule:
    """Linear weight schedule used for KL and classification terms."""

    start: float
    end: float
    epochs: int


@dataclass
class InfoVAEConfig:
    """Configuration for the InfoVAE objective.

    Parameters
    ----------
    alpha:
        Balances the mutual information term in InfoVAE. ``alpha=0`` recovers
        the vanilla (or :math:`\beta`-) VAE objective.
    lambda_:
        Coefficient for the MMD penalty enforcing ``q(z)`` close to the prior.
    kernel:
        Kernel used for the MMD computation. Only ``"rbf"`` is currently
        implemented which matches the original InfoVAE paper.
    kernel_bandwidth:
        Bandwidth of the RBF kernel; larger values encourage smoother matching
        between the aggregated posterior and the prior.
    """

    alpha: float = 0.0
    lambda_: float = 1.0
    kernel: str = "rbf"
    kernel_bandwidth: float = 1.0

    def __post_init__(self) -> None:
        if not 0.0 <= self.alpha <= 1.0:
            raise ValueError("alpha must be in the interval [0, 1]")
        if self.lambda_ <= 0:
            raise ValueError("lambda_ must be positive")
        if self.kernel != "rbf":
            raise NotImplementedError("Only the RBF kernel is implemented")
        if self.kernel_bandwidth <= 0:
            raise ValueError("kernel_bandwidth must be positive")

    @property
    def kl_weight(self) -> float:
        return 1.0 - self.alpha

    @property
    def mmd_weight(self) -> float:
        return self.alpha + self.lambda_ - 1.0


class Encoder(nn.Module):
    """MLP encoder producing ``mu`` and ``log_var``.

    The encoder consumes the concatenation of the observed values ``x`` and a
    binary mask ``m`` that indicates which entries are present (1=observed).
    Architecture: ``(2*D) -> 256 -> 256 -> 128`` with SiLU activations,
    batch normalisation and dropout.
    """

    def __init__(self, input_dim: int, latent_dim: int, dropout: float) -> None:
        super().__init__()
        in_dim = input_dim * 2
        self.net = nn.Sequential(
            nn.Linear(in_dim, 256),
            nn.BatchNorm1d(256),
            nn.SiLU(),
            nn.Dropout(dropout),
            nn.Linear(256, 256),
            nn.BatchNorm1d(256),
            nn.SiLU(),
            nn.Dropout(dropout),
            nn.Linear(256, 128),
            nn.BatchNorm1d(128),
            nn.SiLU(),
        )
        self.mu = nn.Linear(128, latent_dim)
        self.log_var = nn.Linear(128, latent_dim)

    def forward(self, x: torch.Tensor, m: torch.Tensor) -> Tuple[torch.Tensor, torch.Tensor, torch.Tensor]:
        h = self.net(torch.cat([x, m], dim=-1))
        return self.mu(h), self.log_var(h), h


class Decoder(nn.Module):
    """Shared decoder with Gaussian heads for continuous variables.

    The decoder can be conditioned on class information by concatenating a
    one-hot encoding to the latent variable ``z``.  When ``conditional_dim`` is
    zero the module reduces to the unconditional decoder used previously.
    """

    def __init__(
        self,
        latent_dim: int,
        output_dim: int,
        dropout: float,
        conditional_dim: int = 0,
    ) -> None:
        super().__init__()
        in_dim = latent_dim + conditional_dim
        self.net = nn.Sequential(
            nn.Linear(in_dim, 256),
            nn.BatchNorm1d(256),
            nn.SiLU(),
            nn.Dropout(dropout),
            nn.Linear(256, 256),
            nn.BatchNorm1d(256),
            nn.SiLU(),
            nn.Dropout(dropout),
            nn.Linear(256, 128),
            nn.BatchNorm1d(128),
            nn.SiLU(),
        )
        self.mu = nn.Linear(128, output_dim)
        self.log_sigma = nn.Linear(128, output_dim)

    def forward(
        self, z: torch.Tensor, y_cond: Optional[torch.Tensor] = None
    ) -> Tuple[torch.Tensor, torch.Tensor]:
        if y_cond is not None:
            z = torch.cat([z, y_cond], dim=-1)
        h = self.net(z)
        return self.mu(h), self.log_sigma(h)


class Classifier(nn.Module):
    """Predictor operating on the latent representation and encoder features."""

    def __init__(self, in_dim: int, num_classes: int, dropout: float) -> None:
        super().__init__()
        self.net = nn.Sequential(
            nn.Linear(in_dim, 128),
            nn.BatchNorm1d(128),
            nn.SiLU(),
            nn.Dropout(dropout),
            nn.Linear(128, 64),
            nn.BatchNorm1d(64),
            nn.SiLU(),
            nn.Dropout(dropout),
            nn.Linear(64, num_classes),
        )

    def forward(self, h: torch.Tensor) -> torch.Tensor:
        return self.net(h)


class SUAVE(nn.Module):
    """Unified model for prediction, generation and interpretation.

    The model exposes a single latent representation ``z`` which serves as the
    meeting point for all three tasks.  A classifier operates on ``z`` (and the
    last encoder layer) to provide predictions, the decoder reconstructs inputs
    to enable missing-free synthetic data generation, and ``z`` can be probed for
    correlations with clinical covariates.

    This class is exported from :mod:`suave` as ``SUAVE``.

    Parameters
    ----------
    input_dim:
        Number of input features.
    latent_dim:
        Dimensionality of the latent space (default: 8). Clinical use cases
        typically operate with latent dimensions in the 4–8 range.
    num_classes:
        Number of target classes (default: 2).
    dropout:
        Dropout rate for all MLPs (default: 0.3).
    beta_schedule, lambda_schedule:
        Linear schedules controlling the weight of the KL and classification
        terms during optimisation.
    beta:
        Global multiplier for the KL term. Setting ``beta > 1`` recovers a
        :math:`\beta`-VAE style objective while ``beta = 1`` corresponds to the
        default VAE. ``beta`` is combined with ``beta_schedule`` to allow for
        KL annealing.
    info_config:
        Optional configuration enabling the InfoVAE objective. When provided,
        the KL term is scaled by ``(1 - alpha)`` and an additional MMD penalty
        ``(alpha + lambda - 1) * MMD(q(z), p(z))`` is added. Passing
        ``InfoVAEConfig(alpha=0, lambda_=1)`` therefore falls back to the
        standard VAE formulation.
    """

    def __init__(
        self,
        input_dim: int,
        latent_dim: int = 8,
        num_classes: int = 2,
        dropout: float = 0.3,
        beta_schedule: AnnealSchedule | None = None,
        lambda_schedule: AnnealSchedule | None = None,
        beta: float = 1.0,
        info_config: InfoVAEConfig | None = None,
        device: Optional[torch.device] = None,
    ) -> None:
        super().__init__()
        self.input_dim = input_dim
        self.latent_dim = latent_dim
        self.num_classes = num_classes
        self.device = device or torch.device("cpu")

        self.encoder = Encoder(input_dim, latent_dim, dropout)
        self.decoder = Decoder(latent_dim, input_dim, dropout, num_classes)
        # Classifier consumes latent code concatenated with last encoder layer
        self.classifier = Classifier(latent_dim + 128, num_classes, dropout)

        # class-conditional prior parameters p(z | y)
        self.prior_mu = nn.Linear(num_classes, latent_dim, bias=False)
        self.prior_log_var = nn.Linear(num_classes, latent_dim)
        nn.init.zeros_(self.prior_mu.weight)
        nn.init.zeros_(self.prior_log_var.weight)
        nn.init.zeros_(self.prior_log_var.bias)

        self.beta_schedule = beta_schedule or AnnealSchedule(0.0, 0.7, 15)
        self.lambda_schedule = lambda_schedule or AnnealSchedule(0.5, 1.0, 15)
        if beta <= 0:
            raise ValueError("beta must be positive")
        self.beta = beta
        self.info_config = info_config

        self.to(self.device)

        # Book-keeping for evaluation: updated during training.
        self._last_epoch = 0
        initial_beta = self.beta * linear_anneal(0, self.beta_schedule)
        if self.info_config is not None:
            initial_beta *= self.info_config.kl_weight
        self._current_beta = float(initial_beta)
        self._current_lambda = float(linear_anneal(0, self.lambda_schedule))
        self._current_mmd = (
            float(self.info_config.mmd_weight) if self.info_config else 0.0
        )

    # ------------------------------------------------------------------ utils
    @staticmethod
    def _reparameterize(mu: torch.Tensor, log_var: torch.Tensor) -> torch.Tensor:
        std = torch.exp(0.5 * log_var)
        eps = torch.randn_like(std)
        return mu + eps * std

    # ----------------------------------------------------------------- forward
    def forward(
        self,
        x: torch.Tensor,
        m: Optional[torch.Tensor] = None,
        y: Optional[torch.Tensor] = None,
    ) -> Tuple[
        torch.Tensor,
        torch.Tensor,
        torch.Tensor,
        torch.Tensor,
        torch.Tensor,
        torch.Tensor,
        Optional[torch.Tensor],
        Optional[torch.Tensor],
        Optional[torch.Tensor],
    ]:
        if m is None:
            m = torch.ones_like(x)
        mu, log_var, h = self.encoder(x, m)
        z = self._reparameterize(mu, log_var)
        y_onehot = None
        prior_mu = None
        prior_log_var = None
        if y is not None:
            y_onehot = F.one_hot(y, num_classes=self.num_classes).float()
            prior_mu = self.prior_mu(y_onehot)
            prior_log_var = self.prior_log_var(y_onehot)
        else:
            y_onehot = torch.zeros(
                x.size(0), self.num_classes, device=x.device, dtype=torch.float32
            )
        recon_mu, recon_log_sigma = self.decoder(z, y_onehot)
        logits = self.classifier(torch.cat([z, h], dim=-1))
        return (
            z,
            recon_mu,
            recon_log_sigma,
            mu,
            log_var,
            logits,
            y_onehot,
            prior_mu,
            prior_log_var,
        )

    # ---------------------------------------------------------------- training
    def fit(
        self, X: np.ndarray, y: np.ndarray, epochs: int = 20, lr: float = 3e-4
    ) -> "SUAVE":
        """Train the model using full-batch optimisation.

        The routine is intentionally simple for testability.  Missing values in
        ``X`` are indicated by ``NaN`` and are ignored in the reconstruction
        loss while still influencing the encoder through the mask.
        """

        self.train()
        X_t = torch.as_tensor(X, dtype=torch.float32, device=self.device)
        y_t = torch.as_tensor(y, dtype=torch.long, device=self.device)
        mask = torch.isfinite(X_t).float()
        X_t = torch.nan_to_num(X_t, nan=0.0)

        # retain training data for conditional generation
        self.X_train = X
        self.y_train = y

        counts = np.bincount(y, minlength=self.num_classes)
        self.label_distribution = (counts / counts.sum()).astype(float)

        opt = torch.optim.AdamW(self.parameters(), lr=lr, weight_decay=1e-4)
        for epoch in range(epochs):
            opt.zero_grad()
            (
                z,
                recon_mu,
                recon_log_sigma,
                mu,
                log_var,
                logits,
                _,
                prior_mu,
                prior_log_var,
            ) = self.forward(
                X_t, mask, y_t
            )
            nll = gaussian_nll(recon_mu, recon_log_sigma, X_t, mask)
            if prior_mu is not None and prior_log_var is not None:
                kl = kl_divergence_between_normals(
                    mu, log_var, prior_mu, prior_log_var
                )
            else:
                kl = kl_divergence(mu, log_var)
            ce = F.cross_entropy(logits, y_t)
            beta = self.beta * linear_anneal(epoch, self.beta_schedule)
            lam = linear_anneal(epoch, self.lambda_schedule)
            if self.info_config is not None:
                kl_weight = beta * self.info_config.kl_weight
                info_weight = self.info_config.mmd_weight
                prior_samples = torch.randn_like(z)
                mmd = maximum_mean_discrepancy(
                    z,
                    prior_samples,
                    kernel=self.info_config.kernel,
                    bandwidth=self.info_config.kernel_bandwidth,
                )
                info_penalty = info_weight * mmd
            else:
                kl_weight = beta
                info_weight = 0.0
                info_penalty = kl.new_tensor(0.0)
            loss = (nll + kl_weight * kl) + lam * ce + info_penalty
            loss.backward()
            nn.utils.clip_grad_norm_(self.parameters(), 1.0)
            opt.step()
            self._last_epoch = epoch
            self._current_beta = float(kl_weight)
            self._current_lambda = float(lam)
            self._current_mmd = float(info_weight)
        return self

    # --------------------------------------------------------------- inference
    def predict_logits(self, X: np.ndarray) -> torch.Tensor:
        self.eval()
        with torch.no_grad():
            X_t = torch.as_tensor(X, dtype=torch.float32, device=self.device)
            mask = torch.isfinite(X_t).float()
            X_t = torch.nan_to_num(X_t, nan=0.0)
            _, _, _, _, _, logits, _, _, _ = self.forward(X_t, mask)
        return logits.cpu()

    def predict_proba(self, X: np.ndarray) -> np.ndarray:
        logits = self.predict_logits(X)
        return torch.softmax(logits, dim=-1).numpy()

    def predict(self, X: np.ndarray) -> np.ndarray:
        return self.predict_proba(X).argmax(axis=1)

    # --------------------------------------------------------------- generation
    def generate(
        self,
        n_samples: int,
        conditional: Optional[dict[str, np.ndarray | float | int]] = None,
        seed: Optional[int] = None,
    ) -> pd.DataFrame:
        """Generate ``n_samples`` synthetic rows (mode 0: no missing values).

        Parameters
        ----------
        n_samples:
            Number of samples to generate.
        conditional:
            Optional dictionary specifying conditioning information. Currently
            supports ``{"y": label}`` for class-conditioned generation where the
            label can be a scalar or an array of length ``n_samples``.
        seed:
            Optional random seed for reproducibility.
        """

        rng = np.random.default_rng(seed)

        if conditional and "y" in conditional:
            y_cond = conditional["y"]
            if np.ndim(y_cond) == 0:
                y_vec = np.full(n_samples, int(y_cond))
            else:
                y_vec = np.asarray(y_cond, dtype=int)
                if len(y_vec) != n_samples:
                    raise ValueError("Length of conditional labels must match n_samples")
        else:
            if hasattr(self, "label_distribution"):
                probs = self.label_distribution
            elif hasattr(self, "y_train"):
                counts = np.bincount(self.y_train, minlength=self.num_classes)
                probs = counts / counts.sum()
            else:
                probs = np.full(self.num_classes, 1.0 / self.num_classes)
            y_vec = rng.choice(self.num_classes, size=n_samples, p=probs)

        y_tensor = torch.as_tensor(y_vec, dtype=torch.long, device=self.device)
        y_onehot = F.one_hot(y_tensor, num_classes=self.num_classes).float()

        with torch.no_grad():
            prior_mu = self.prior_mu(y_onehot)
            prior_log_var = self.prior_log_var(y_onehot)
            z = self._reparameterize(prior_mu, prior_log_var)
            mu_x, log_sigma = self.decoder(z, y_onehot)
            sigma = torch.exp(log_sigma)
            x = mu_x + sigma * torch.randn_like(mu_x)

        cols = [f"x{i}" for i in range(self.input_dim)]
        df = pd.DataFrame(x.cpu().numpy(), columns=cols)
        assert not df.isna().any().any()
        return df

    def latent(self, X: np.ndarray) -> np.ndarray:
        """Return latent codes ``z`` for the given ``X``."""

        self.eval()
        with torch.no_grad():
            X_t = torch.as_tensor(X, dtype=torch.float32, device=self.device)
            mask = torch.isfinite(X_t).float()
            X_t = torch.nan_to_num(X_t, nan=0.0)
            mu, log_var, _ = self.encoder(X_t, mask)
            z = self._reparameterize(mu, log_var)
        return z.cpu().numpy()

    # ------------------------------------------------------------------ metrics
    def eval_loss(
        self, X: np.ndarray, y: np.ndarray
    ) -> Tuple[float, float, float, float, float, float]:
        """Return loss components on the provided data."""

        self.eval()
        X_t = torch.as_tensor(X, dtype=torch.float32, device=self.device)
        y_t = torch.as_tensor(y, dtype=torch.long, device=self.device)
        mask = torch.isfinite(X_t).float()
        X_t = torch.nan_to_num(X_t, nan=0.0)
        with torch.no_grad():
            (
                _,
                recon_mu,
                recon_log_sigma,
                mu,
                log_var,
                logits,
                _,
                prior_mu,
                prior_log_var,
            ) = self.forward(
                X_t, mask, y_t
            )
            nll = gaussian_nll(recon_mu, recon_log_sigma, X_t, mask)
            kl = kl_divergence(mu, log_var)
            ce = F.cross_entropy(logits, y_t)
            kl_weight = kl.new_tensor(self._current_beta)
            lam = ce.new_tensor(self._current_lambda)
            if self.info_config is not None:
                info_weight = self._current_mmd
                prior_samples = torch.randn_like(z)
                mmd = maximum_mean_discrepancy(
                    z,
                    prior_samples,
                    kernel=self.info_config.kernel,
                    bandwidth=self.info_config.kernel_bandwidth,
                )
                info_penalty = ce.new_tensor(info_weight) * mmd
            else:
                info_weight = 0.0
                info_penalty = ce.new_tensor(0.0)
            loss = (nll + kl_weight * kl) + lam * ce + info_penalty
        return (
            float(loss.item()),
            float(nll.item()),
            float(kl.item()),
            float(ce.item()),
            float(info_penalty.item()),
            float(info_weight),
        )
<<<<<<< HEAD
=======

>>>>>>> 0a398804


__all__ = ["SUAVE", "AnnealSchedule", "InfoVAEConfig"]
<|MERGE_RESOLUTION|>--- conflicted
+++ resolved
@@ -29,10 +29,6 @@
     kl_divergence,
     linear_anneal,
     maximum_mean_discrepancy,
-<<<<<<< HEAD
-=======
-
->>>>>>> 0a398804
 )
 
 
@@ -538,10 +534,7 @@
             float(info_penalty.item()),
             float(info_weight),
         )
-<<<<<<< HEAD
-=======
-
->>>>>>> 0a398804
+
 
 
 __all__ = ["SUAVE", "AnnealSchedule", "InfoVAEConfig"]
