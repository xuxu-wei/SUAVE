"""Plotting helpers for SUAVE."""

from __future__ import annotations

import math
from pathlib import Path
from typing import Iterable, Mapping

import matplotlib.pyplot as plt
from matplotlib.axes import Axes
from matplotlib.lines import Line2D
import numpy as np


def _in_notebook() -> bool:
    """Return ``True`` when running inside a Jupyter notebook shell."""

    try:  # pragma: no cover - IPython may be unavailable during tests
        from IPython import get_ipython  # type: ignore
    except Exception:  # pragma: no cover - best-effort detection
        return False

    shell = get_ipython()
    if shell is None:
        return False
    shell_name = shell.__class__.__name__
    return shell_name == "ZMQInteractiveShell"


def _coerce_float(value: float | int | None) -> float:
    """Convert ``value`` to ``float`` while preserving missing entries."""

    if value is None:
        return float("nan")
    try:
        return float(value)
    except (TypeError, ValueError):  # pragma: no cover - defensive branch
        return float("nan")


def _display_figure(figure: plt.Figure) -> object | None:
    """Display ``figure`` in a notebook and return a handle for refreshing."""

    try:  # pragma: no cover - IPython optional during tests
        from IPython.display import display
    except Exception:  # pragma: no cover - graceful fallback
        display = None  # type: ignore

    if display is None:
        return None

    try:  # pragma: no cover - depends on notebook backend
        return display(figure, display_id=True)
    except Exception:
        display(figure)
        return None


class TrainingPlotMonitor:
    """Visualise training and validation metrics during ``fit``."""

    def __init__(self, behaviour: str) -> None:
        self._behaviour = behaviour
        self._is_notebook = _in_notebook()
        rows, cols = (2, 3) if behaviour == "supervised" else (1, 3)
        figsize = (cols * 4, rows * 3)
        self._figure, axes = plt.subplots(rows, cols, figsize=figsize)
        if not isinstance(axes, np.ndarray):
            axes = np.array([axes])
        axes = axes.flatten()

        self._metrics = self._metric_configuration()
        self._config_by_name = {metric["name"]: metric for metric in self._metrics}
        self._coefficients: dict[str, float | None] = {
            "beta": None,
            "classification_loss_weight": None,
        }
        self._axes: dict[str, Axes] = {}
        self._lines: dict[str, dict[str, Line2D | None]] = {}
        self._history: dict[str, dict[str, list[float]]] = {}

        for axis, metric in zip(axes, self._metrics):
            axis.set_title(self._format_metric_title(metric["name"]))
            axis.set_xlabel("Epoch")
            axis.set_ylabel(metric["ylabel"])

            train_line = None
            val_line = None
            handles = []
            labels = []
            if metric["plot_train"]:
                (train_line,) = axis.plot([], [], label="Train", color="tab:blue")
                handles.append(train_line)
                labels.append("Train")
            if metric["plot_val"]:
                (val_line,) = axis.plot([], [], label="Val", color="tab:orange")
                handles.append(val_line)
                labels.append("Val")
            if handles:
                axis.legend(handles, labels, loc="best")
            else:  # pragma: no cover - defensive fallback
                axis.legend().set_visible(False)

            self._axes[metric["name"]] = axis
            self._lines[metric["name"]] = {"train": train_line, "val": val_line}
            self._history[metric["name"]] = {
                "epoch": [],
                "train": [],
                "val": [],
            }

        for axis in axes[len(self._metrics) :]:
            axis.axis("off")

        self._figure.tight_layout()
        self._display_handle = (
            _display_figure(self._figure) if self._is_notebook else None
        )
        if not self._is_notebook:
            plt.ion()
            self._figure.show()

    def update(
        self,
        *,
        epoch: int,
        train_metrics: Mapping[str, float | int | None] | None = None,
        val_metrics: Mapping[str, float | int | None] | None = None,
        beta: float | None = None,
        classification_loss_weight: float | None = None,
    ) -> None:
        """Append metrics for ``epoch`` and refresh the visualisation."""

        train_metrics = train_metrics or {}
        val_metrics = val_metrics or {}

        if beta is not None and math.isfinite(float(beta)):
            self._coefficients["beta"] = float(beta)
        if classification_loss_weight is not None and math.isfinite(
            float(classification_loss_weight)
        ):
            self._coefficients["classification_loss_weight"] = float(
                classification_loss_weight
            )

        for metric in self._metrics:
            name = metric["name"]
            history = self._history[name]
            history["epoch"].append(float(epoch))
            train_value = self._transform_metric_value(
                name, train_metrics.get(name)
            )
            val_value = self._transform_metric_value(name, val_metrics.get(name))
            history["train"].append(_coerce_float(train_value))
            history["val"].append(_coerce_float(val_value))

            lines = self._lines[name]
            axis = self._axes[name]

            if lines["train"] is not None:
                lines["train"].set_data(history["epoch"], history["train"])
            if lines["val"] is not None:
                lines["val"].set_data(history["epoch"], history["val"])

            axis.relim()
            axis.autoscale_view()

            axis.set_title(self._format_metric_title(name))

        self._figure.tight_layout()
        self._refresh()

    def _refresh(self) -> None:
        """Redraw the figure to reflect the latest metric values."""

        if self._is_notebook and self._display_handle is not None:
            try:  # pragma: no cover - display handle is notebook-specific
                self._display_handle.update(self._figure)
                return
            except Exception:
                pass  # Fall back to clearing the output below

        if self._is_notebook:
            try:  # pragma: no cover - notebook specific
                from IPython.display import clear_output, display

                clear_output(wait=True)
                display(self._figure)
            except Exception:
                self._figure.canvas.draw_idle()
                self._figure.canvas.flush_events()
        else:
            self._figure.canvas.draw_idle()
            self._figure.canvas.flush_events()
            plt.pause(0.001)

    def _metric_configuration(self) -> list[dict[str, object]]:
        """Return plot configuration based on the model behaviour."""

        if self._behaviour == "supervised":
            return [
                {
                    "name": "reconstruction",
                    "title": "Reconstruction",
                    "ylabel": "Value",
                    "plot_train": True,
                    "plot_val": True,
                },
                {
                    "name": "kl",
                    "title": "KL Divergence",
                    "ylabel": "Value",
                    "plot_train": True,
                    "plot_val": True,
                },
                {
                    "name": "total_loss",
                    "title": "ELBO",
                    "ylabel": "Loss",
                    "plot_train": True,
                    "plot_val": True,
                },
                {
                    "name": "auroc",
                    "title": "AUROC",
                    "ylabel": "AUROC",
                    "plot_train": True,
                    "plot_val": True,
                },
                {
                    "name": "classification_loss",
                    "title": "Classification Loss",
                    "ylabel": "Loss",
                    "plot_train": True,
                    "plot_val": True,
                },
                {
                    "name": "joint_objective",
                    "title": "Joint Objective",
                    "ylabel": "Loss",
                    "plot_train": True,
                    "plot_val": True,
                },
            ]

        return [
            {
                "name": "reconstruction",
                "title": "Reconstruction",
                "ylabel": "Value",
                "plot_train": True,
                "plot_val": True,
            },
            {
                "name": "kl",
                "title": "KL Divergence",
                "ylabel": "Value",
                "plot_train": True,
                "plot_val": True,
            },
            {
                "name": "total_loss",
                "title": "ELBO",
                "ylabel": "Loss",
                "plot_train": True,
                "plot_val": True,
            },
        ]

    def _format_metric_title(self, metric_name: str) -> str:
        config = self._config_by_name.get(metric_name, {})
        base_title = str(config.get("title", metric_name))
        if metric_name == "total_loss":
            return self._format_elbo_title(base_title)
        if metric_name == "joint_objective":
            return self._format_joint_title(base_title)
        return base_title

    def _format_elbo_title(self, base_title: str) -> str:
        beta = self._coefficients.get("beta")
        if beta is None or not math.isfinite(beta):
            formula = "reconstruction + KL"
        else:
            formatted = self._format_coefficient(beta)
            if formatted is None:
                formula = "reconstruction + KL"
            else:
                formula = f"reconstruction + {formatted}×KL"
        return f"{base_title}\n({formula})"

    def _format_joint_title(self, base_title: str) -> str:
        weight = self._coefficients.get("classification_loss_weight")
        if weight is None or not math.isfinite(weight):
            formula = "ELBO + Classification Loss"
        else:
            formatted = self._format_coefficient(weight)
            if formatted is None:
                formula = "ELBO + Classification Loss"
            else:
                formula = f"ELBO + {formatted}×Classification Loss"
        return f"{base_title}\n({formula})"

    @staticmethod
    def _format_coefficient(value: float) -> str | None:
        rounded = round(float(value), 1)
        if math.isclose(rounded, 1.0, rel_tol=1e-9, abs_tol=1e-9):
            return None
        if math.isclose(rounded, 0.0, rel_tol=1e-9, abs_tol=1e-9):
            return "0"
        text = f"{rounded:.1f}".rstrip("0").rstrip(".")
        return text

<<<<<<< HEAD
    @staticmethod
    def _transform_metric_value(
        metric_name: str, value: float | int | None
    ) -> float | int | None:
        if value is None:
            return None
        if metric_name != "reconstruction":
            return value
        try:
            numeric = float(value)
        except (TypeError, ValueError):  # pragma: no cover - defensive conversion
            return value
        if math.isnan(numeric):
            return float("nan")
        return -numeric

=======
>>>>>>> 4a5d274c

def plot_reliability_curve(
    probabilities: Iterable[float],
    targets: Iterable[int],
    output_path: str | Path | None = None,
) -> Path | None:
    """Create an empty reliability curve as a placeholder."""

    fig, ax = plt.subplots()
    ax.set_title("Reliability Curve (placeholder)")
    ax.set_xlabel("Predicted probability")
    ax.set_ylabel("Observed frequency")
    ax.plot([0, 1], [0, 1], linestyle="--", color="tab:blue")

    if output_path is None:
        plt.close(fig)
        return None

    output_path = Path(output_path)
    fig.savefig(output_path)
    plt.close(fig)
    return output_path<|MERGE_RESOLUTION|>--- conflicted
+++ resolved
@@ -310,7 +310,6 @@
         text = f"{rounded:.1f}".rstrip("0").rstrip(".")
         return text
 
-<<<<<<< HEAD
     @staticmethod
     def _transform_metric_value(
         metric_name: str, value: float | int | None
@@ -327,9 +326,7 @@
             return float("nan")
         return -numeric
 
-=======
->>>>>>> 4a5d274c
-
+      
 def plot_reliability_curve(
     probabilities: Iterable[float],
     targets: Iterable[int],
