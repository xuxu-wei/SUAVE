--- conflicted
+++ resolved
@@ -148,15 +148,7 @@
             continue
         try:
             scores.append(
-<<<<<<< HEAD
-                float(
-                    average_precision_score(
-                        binary_target, prob_array[:, class_index]
-                    )
-                )
-=======
                 float(average_precision_score(binary_target, prob_array[:, class_index]))
->>>>>>> 94ff748e
             )
         except ValueError:
             continue
@@ -222,13 +214,8 @@
     confidences = np.max(prob_array, axis=1)
     predictions = np.argmax(prob_array, axis=1)
     bin_edges = np.linspace(0.0, 1.0, n_bins + 1)
-<<<<<<< HEAD
-    bin_indices = np.minimum(
-        np.digitize(confidences, bin_edges[1:], right=True), n_bins - 1
-    )
-=======
     bin_indices = np.minimum(np.digitize(confidences, bin_edges[1:], right=True), n_bins - 1)
->>>>>>> 94ff748e
+
 
     ece = 0.0
     total = len(confidences)
@@ -325,13 +312,8 @@
 
     model = model_factory()
     if not hasattr(model, "fit") or not hasattr(model, "predict_proba"):
-<<<<<<< HEAD
-        raise ValueError(
-            "model_factory must return an object with fit and predict_proba"
-        )
-=======
         raise ValueError("model_factory must return an object with fit and predict_proba")
->>>>>>> 94ff748e
+
 
     model.fit(X_syn, y_syn)
     probabilities = model.predict_proba(X_real)
@@ -370,13 +352,8 @@
 
     model = model_factory()
     if not hasattr(model, "fit") or not hasattr(model, "predict_proba"):
-<<<<<<< HEAD
-        raise ValueError(
-            "model_factory must return an object with fit and predict_proba"
-        )
-=======
         raise ValueError("model_factory must return an object with fit and predict_proba")
->>>>>>> 94ff748e
+
 
     model.fit(X_train, y_train)
     probabilities = model.predict_proba(X_test)
@@ -392,16 +369,12 @@
     """Run a simple membership-inference attack baseline.
 
     The attack scores each example by the predicted probability of its true
-<<<<<<< HEAD
     class and evaluates a sweep over decision thresholds to separate members
     (training examples) from non-members (held-out examples). All thresholds
     induced by the observed scores are considered alongside extreme thresholds
     that force "all member" and "all non-member" predictions to ensure the
     majority-class baseline is explicitly evaluated.
-=======
-    class and reports the AUROC and best threshold accuracy for separating
-    training (members) from test (non-members) samples.
->>>>>>> 94ff748e
+
 
     Args:
         train_probabilities: Probabilities predicted on the training data.
@@ -410,12 +383,8 @@
         test_targets: Integer encoded held-out labels.
 
     Returns:
-<<<<<<< HEAD
         A dictionary containing ``attack_auc``, ``attack_best_threshold``,
         ``attack_best_accuracy``, and ``attack_majority_class_accuracy``. The
-=======
-        A dictionary containing ``attack_auc`` and ``attack_best_accuracy``. The
->>>>>>> 94ff748e
         scores are ``numpy.nan`` when the attack is undefined (e.g., only a
         single membership class is present).
 
@@ -433,10 +402,7 @@
     test_probs, test_labels = _prepare_inputs(test_probabilities, test_targets)
 
     if train_probs.shape[1] != test_probs.shape[1]:
-<<<<<<< HEAD
-        raise ValueError(
-            "train and test probabilities must have the same number of classes"
-        )
+        raise ValueError("train and test probabilities must have the same number of classes")
 
     if train_probs.shape[0] == 0 or test_probs.shape[0] == 0:
         nan_value = float("nan")
@@ -447,18 +413,8 @@
             "attack_majority_class_accuracy": nan_value,
         }
 
-    def _true_class_confidence(
-        prob_matrix: np.ndarray, labels: np.ndarray
-    ) -> np.ndarray:
-=======
-        raise ValueError("train and test probabilities must have the same number of classes")
-
-    if train_probs.shape[0] == 0 or test_probs.shape[0] == 0:
-        nan_value = float("nan")
-        return {"attack_auc": nan_value, "attack_best_accuracy": nan_value}
-
     def _true_class_confidence(prob_matrix: np.ndarray, labels: np.ndarray) -> np.ndarray:
->>>>>>> 94ff748e
+
         if prob_matrix.shape[1] == 2:
             confidences = np.where(labels == 1, prob_matrix[:, 1], prob_matrix[:, 0])
         else:
@@ -470,7 +426,6 @@
 
     scores = np.concatenate([member_scores, non_member_scores])
     membership_labels = np.concatenate(
-<<<<<<< HEAD
         [
             np.ones_like(member_scores, dtype=int),
             np.zeros_like(non_member_scores, dtype=int),
@@ -490,21 +445,12 @@
             "attack_best_accuracy": nan_value,
             "attack_majority_class_accuracy": majority_accuracy,
         }
-=======
-        [np.ones_like(member_scores, dtype=int), np.zeros_like(non_member_scores, dtype=int)]
-    )
-
-    if np.unique(membership_labels).size < 2:
-        nan_value = float("nan")
-        return {"attack_auc": nan_value, "attack_best_accuracy": nan_value}
->>>>>>> 94ff748e
 
     try:
         attack_auc = float(roc_auc_score(membership_labels, scores))
     except ValueError:
         attack_auc = float("nan")
 
-<<<<<<< HEAD
     unique_thresholds = np.unique(scores)
     lower_extreme = np.nextafter(scores.min(), -np.inf)
     upper_extreme = np.nextafter(scores.max(), np.inf)
@@ -522,12 +468,3 @@
         "attack_best_accuracy": float(accuracies[best_index]),
         "attack_majority_class_accuracy": majority_accuracy,
     }
-=======
-    thresholds = np.unique(scores)
-    best_accuracy = 0.0
-    for threshold in thresholds:
-        predictions = (scores >= threshold).astype(int)
-        best_accuracy = max(best_accuracy, float(np.mean(predictions == membership_labels)))
-
-    return {"attack_auc": attack_auc, "attack_best_accuracy": best_accuracy}
->>>>>>> 94ff748e
