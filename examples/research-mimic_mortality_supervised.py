"""MIMIC mortality evaluation workflow.

Usage
-----
Interactive sessions (e.g. IPython, Jupyter)
    * Detect the active Optuna study and render the Pareto front for manual
      inspection.
    * Prompt for a trial identifier; pressing Enter reuses the most recently
      saved model when available, otherwise the chosen Pareto trial is trained.

Script mode (command line execution)
    * Accepts an optional ``trial_id`` positional argument (or ``--trial-id``)
      to force loading/training a specific Optuna trial.
    * Without an argument, attempts to load the most recent saved model; if
      absent, automatically trains the preferred Pareto-front trial or falls
      back to stored best parameters.
"""

# %% [markdown]
# # MIMIC mortality (evaluation)
#
# This notebook-style script loads the artefacts produced by the Optuna
# optimisation pipeline, ensures a calibrated SUAVE model is available, and runs
# the downstream evaluation suite (classical baselines, prognosis metrics,
# synthetic-vs-real analysis, and reporting).

# %%

from __future__ import annotations
import json
import re
import sys
from pathlib import Path
from typing import Any, Dict, List, Mapping, Optional, Sequence, Tuple

import matplotlib.pyplot as plt
import joblib
import numpy as np
import pandas as pd
from tqdm.auto import tqdm
from sklearn.ensemble import GradientBoostingClassifier, RandomForestClassifier
from sklearn.linear_model import LogisticRegression
from sklearn.model_selection import train_test_split
from sklearn.neighbors import KNeighborsClassifier
from sklearn.pipeline import Pipeline
from sklearn.preprocessing import StandardScaler
from sklearn.svm import SVC

EXAMPLES_DIR = Path(__file__).resolve().parent
if not EXAMPLES_DIR.exists():
    raise RuntimeError(
        "Run this notebook from the repository root so 'examples' is available."
    )
if str(EXAMPLES_DIR) not in sys.path:
    sys.path.insert(0, str(EXAMPLES_DIR))

from mimic_mortality_utils import (  # noqa: E402
    RANDOM_STATE,
    TARGET_COLUMNS,
    BENCHMARK_COLUMNS,
    CLINICAL_SCORE_BENCHMARK_STRATEGY,
    VALIDATION_SIZE,
    PARETO_MAX_ABS_DELTA_AUC,
    PARETO_MIN_VALIDATION_ROAUC,
    DATA_DIR,
    DISTRIBUTION_SHIFT_OVERALL_NOTE,
    DISTRIBUTION_SHIFT_PER_FEATURE_NOTE,
    VAR_GROUP_DICT,
    PATH_GRAPH_GROUP_COLORS,
    PATH_GRAPH_NODE_COLORS,
    PATH_GRAPH_NODE_GROUPS,
    PATH_GRAPH_NODE_LABELS,
    build_analysis_config,
    prepare_analysis_output_directories,
    parse_script_arguments,
    summarise_pareto_trials,
    build_prediction_dataframe,
    build_suave_model,
    build_tstr_training_sets,
    compute_binary_metrics,
    dataframe_to_markdown,
    define_schema,
    evaluate_transfer_baselines,
    extract_positive_probabilities,
    fit_isotonic_calibrator,
    is_interactive_session,
    load_dataset,
    load_or_create_iteratively_imputed_features,
    iteratively_impute_clinical_scores,
    ModelLoadingPlan,
    FORCE_UPDATE_FLAG_DEFAULTS,
    make_baseline_model_factories,
    make_study_name,
    resolve_model_loading_plan,
    confirm_model_loading_plan_selection,
    resolve_suave_fit_kwargs,
    resolve_analysis_output_root,
    plot_benchmark_curves,
    plot_calibration_curves,
    plot_latent_space,
    plot_transfer_metric_boxes,
    load_tstr_training_sets_from_tsv,
    save_tstr_training_sets_to_tsv,
    collect_transfer_bootstrap_records,
    prepare_features,
    render_dataframe,
    schema_to_dataframe,
    to_numeric_frame,
    load_model_manifest,
    record_model_manifest,
    _interpret_feature_shift,
    _interpret_global_shift,
)
from cls_eval import evaluate_predictions, write_results_to_excel_unique  # noqa: E402

from suave.evaluate import (  # noqa: E402
    classifier_two_sample_test,
    energy_distance,
    mutual_information_feature,
    rbf_mmd,
    simple_membership_inference,
)

from suave import SUAVE  # noqa: E402
from suave.plots import (  # noqa: E402
    compute_feature_latent_correlation,
    plot_feature_latent_correlation_bubble,
    plot_feature_latent_correlation_heatmap,
    plot_feature_latent_outcome_path_graph,
)


# %% [markdown]
# ## Analysis configuration
#
# Define the label of interest and locations for cached outputs from the
# optimisation script.

# %%

TARGET_LABEL = "in_hospital_mortality"

analysis_config = build_analysis_config()

IS_INTERACTIVE = is_interactive_session()
<<<<<<< HEAD
=======

cache_default = not IS_INTERACTIVE

FORCE_UPDATE_BENCHMARK_MODEL = cache_default
FORCE_UPDATE_TSTR_MODEL = cache_default
FORCE_UPDATE_TRTR_MODEL = cache_default
FORCE_UPDATE_BOOTSTRAP = cache_default
FORCE_UPDATE_SUAVE = read_bool_env_flag(
    "FORCE_UPDATE_SUAVE",
    FORCE_UPDATE_FLAG_DEFAULTS["FORCE_UPDATE_SUAVE"],
)
INCLUDE_SUAVE_TRANSFER = read_bool_env_flag("INCLUDE_SUAVE_TRANSFER", False)

>>>>>>> e47ab187
CLI_REQUESTED_TRIAL_ID: Optional[int] = None
if not IS_INTERACTIVE:
    CLI_REQUESTED_TRIAL_ID = parse_script_arguments(sys.argv[1:])


if IS_INTERACTIVE:
    FORCE_UPDATE_BENCHMARK_MODEL = False
    FORCE_UPDATE_TSTR_MODEL = False
    FORCE_UPDATE_TRTR_MODEL = False
    FORCE_UPDATE_SYNTHETIC_DATA = False
    FORCE_UPDATE_C2ST_MODEL = False
    FORCE_UPDATE_DISTRIBUTION_SHIFT = False
    FORCE_UPDATE_SUAVE = False
else:
    FORCE_UPDATE_BENCHMARK_MODEL = FORCE_UPDATE_FLAG_DEFAULTS.get(
        "FORCE_UPDATE_BENCHMARK_MODEL", False
    )
    FORCE_UPDATE_TSTR_MODEL = FORCE_UPDATE_FLAG_DEFAULTS.get(
        "FORCE_UPDATE_TSTR_MODEL", False
    )
    FORCE_UPDATE_TRTR_MODEL = FORCE_UPDATE_FLAG_DEFAULTS.get(
        "FORCE_UPDATE_TRTR_MODEL", False
    )
    FORCE_UPDATE_SYNTHETIC_DATA = FORCE_UPDATE_FLAG_DEFAULTS.get(
        "FORCE_UPDATE_SYNTHETIC_DATA", False
    )
    FORCE_UPDATE_C2ST_MODEL = FORCE_UPDATE_FLAG_DEFAULTS.get(
        "FORCE_UPDATE_C2ST_MODEL", False
    )
    FORCE_UPDATE_DISTRIBUTION_SHIFT = FORCE_UPDATE_FLAG_DEFAULTS.get(
        "FORCE_UPDATE_DISTRIBUTION_SHIFT", False
    )
    FORCE_UPDATE_SUAVE = FORCE_UPDATE_FLAG_DEFAULTS.get(
        "FORCE_UPDATE_SUAVE", False
    )

INCLUDE_SUAVE_TRANSFER = False


def _sanitise_path_component(value: str) -> str:
    """Return a filesystem-friendly representation of ``value``."""

    cleaned = re.sub(r"[^0-9A-Za-z._-]+", "_", value.strip())
    return cleaned or "model"


# %% [markdown]
# ## Data loading and schema definition
#
# Load train/test/external splits, construct the schema, and validate the
# requested target label. Schema corrections are added here so that the
# downstream modelling code receives explicit type information.

# %%

OUTPUT_DIR = resolve_analysis_output_root(analysis_config["output_dir_name"])

analysis_dirs = prepare_analysis_output_directories(
    OUTPUT_DIR,
    (
        "data_schema",
        "feature_engineering",
        "optuna",
        "suave_model",
        "calibration_uncertainty",
        "evaluation_reports",
        "bootstrap_analysis",
        "baseline_models",
        "tstr_trtr",
        "distribution_shift",
        "privacy_assessment",
        "visualisations",
    ),
)

DATA_SCHEMA_DIR = analysis_dirs["data_schema"]
FEATURE_ENGINEERING_DIR = analysis_dirs["feature_engineering"]
OPTUNA_DIR = analysis_dirs["optuna"]
SUAVE_MODEL_DIR = analysis_dirs["suave_model"]
CALIBRATION_DIR = analysis_dirs["calibration_uncertainty"]
EVALUATION_DIR = analysis_dirs["evaluation_reports"]
BOOTSTRAP_DIR = analysis_dirs["bootstrap_analysis"]
BASELINE_MODELS_DIR = analysis_dirs["baseline_models"]
TSTR_TRTR_DIR = analysis_dirs["tstr_trtr"]
DISTRIBUTION_SHIFT_DIR = analysis_dirs["distribution_shift"]
PRIVACY_ASSESSMENT_DIR = analysis_dirs["privacy_assessment"]
VISUALISATIONS_DIR = analysis_dirs["visualisations"]

analysis_config["optuna_storage"] = (
    f"sqlite:///{OPTUNA_DIR}/{analysis_config['optuna_study_prefix']}_optuna.db"
)

train_df = load_dataset(DATA_DIR / "mimic-mortality-train.tsv")
test_df = load_dataset(DATA_DIR / "mimic-mortality-test.tsv")
external_df = load_dataset(DATA_DIR / "eicu-mortality-external_val.tsv")

if TARGET_LABEL not in TARGET_COLUMNS:
    raise ValueError(
        f"Target label '{TARGET_LABEL}' is not one of the configured targets: {TARGET_COLUMNS}"
    )

available_benchmark_columns = [
    column for column in BENCHMARK_COLUMNS if column in train_df.columns
]

FEATURE_COLUMNS = [
    column
    for column in train_df.columns
    if column not in TARGET_COLUMNS + BENCHMARK_COLUMNS
]

schema = define_schema(train_df, FEATURE_COLUMNS, 
                       mode="interactive" if IS_INTERACTIVE else "info"
                       )

# Manual schema corrections ensure columns with ambiguous types are treated
# appropriately during modelling.
schema.update(
    {
        "BMI": {"type": "pos"},
    }
)

schema_df = schema_to_dataframe(schema).reset_index(drop=True)
render_dataframe(schema_df, title="Schema overview", floatfmt=None)


model_loading_plan: ModelLoadingPlan = resolve_model_loading_plan(
    target_label=TARGET_LABEL,
    analysis_config=analysis_config,
    model_dir=SUAVE_MODEL_DIR,
    optuna_dir=OPTUNA_DIR,
    schema=schema,
    is_interactive=IS_INTERACTIVE,
    cli_requested_trial_id=CLI_REQUESTED_TRIAL_ID,
    force_update_suave=FORCE_UPDATE_SUAVE,
)

optuna_best_info = model_loading_plan.optuna_best_info
optuna_best_params = model_loading_plan.optuna_best_params
model_manifest = model_loading_plan.model_manifest
pareto_trials = model_loading_plan.pareto_trials

optuna_storage_uri = analysis_config.get("optuna_storage")
optuna_storage_path = None
if isinstance(optuna_storage_uri, str) and optuna_storage_uri.startswith("sqlite:///"):
    optuna_storage_path = Path(optuna_storage_uri.replace("sqlite:///", "", 1))

missing_optuna = (
    model_loading_plan.optuna_study is None
    or not model_loading_plan.optuna_best_params
    or (optuna_storage_path is not None and not optuna_storage_path.exists())
)


# %%
def extract_calibrator_estimator(calibrator: Any) -> Optional[SUAVE]:
    """Return the underlying SUAVE estimator from ``calibrator`` if present."""

    if calibrator is None:
        return None
    candidate = getattr(calibrator, "base_estimator", None)
    if isinstance(candidate, SUAVE):
        return candidate
    candidate = getattr(calibrator, "estimator", None)
    if isinstance(candidate, SUAVE):
        return candidate
    calibrated_list = getattr(calibrator, "calibrated_classifiers_", None)
    if calibrated_list:
        base_est = getattr(calibrated_list[0], "base_estimator", None)
        if isinstance(base_est, SUAVE):
            return base_est
    return None


class _TSTRSuaveEstimator:
    """Wrapper exposing ``SUAVE`` with a scikit-learn-style interface."""

    requires_schema_aligned_features = True

    def __init__(self, base_model: SUAVE, fit_kwargs: Mapping[str, Any]):
        self._model = base_model
        self._fit_kwargs = dict(fit_kwargs)

    def fit(self, X: pd.DataFrame, y: pd.Series) -> "_TSTRSuaveEstimator":
        self._model.fit(X, y, **self._fit_kwargs)
        return self

    def predict(self, X: pd.DataFrame) -> np.ndarray:
        return self._model.predict(X)

    def predict_proba(self, X: pd.DataFrame) -> np.ndarray:
        return self._model.predict_proba(X)

    @property
    def classes_(self) -> Optional[np.ndarray]:
        return getattr(self._model, "classes_", None)


# %% [markdown]
# ## Prepare modelling datasets
#
# Split the training cohort into train and validation folds for the selected
# label. The validation fold later supports calibration if a saved model is
# unavailable.

# %%

X_full = prepare_features(train_df, FEATURE_COLUMNS)
y_full = train_df[TARGET_LABEL]

(
    X_train_model,
    X_validation,
    y_train_model,
    y_validation,
    benchmark_train,
    benchmark_validation,
) = train_test_split(
    X_full,
    y_full,
    train_df.loc[:, available_benchmark_columns],
    test_size=VALIDATION_SIZE,
    stratify=y_full,
    random_state=RANDOM_STATE,
)

X_train_model = X_train_model.reset_index(drop=True)
X_validation = X_validation.reset_index(drop=True)
y_train_model = y_train_model.reset_index(drop=True)
y_validation = y_validation.reset_index(drop=True)
benchmark_train = benchmark_train.reset_index(drop=True)
benchmark_validation = benchmark_validation.reset_index(drop=True)

# Prepare holdout datasets once to reuse across later cells.
X_test = prepare_features(test_df, FEATURE_COLUMNS)
y_test = test_df[TARGET_LABEL]

external_features: Optional[pd.DataFrame]
external_labels: Optional[pd.Series]
if TARGET_LABEL in external_df.columns:
    external_features = prepare_features(external_df, FEATURE_COLUMNS)
    external_labels = external_df[TARGET_LABEL]
else:
    external_features = None
    external_labels = None

benchmark_frames: Dict[str, pd.DataFrame] = {
    "Train": benchmark_train,
    "Validation": benchmark_validation,
    "MIMIC test": test_df.loc[:, available_benchmark_columns].reset_index(drop=True),
}
if external_features is not None and TARGET_LABEL in external_df.columns:
    external_benchmark_columns = [
        column for column in available_benchmark_columns if column in external_df.columns
    ]
    if external_benchmark_columns:
        benchmark_frames["eICU external"] = (
            external_df.loc[:, external_benchmark_columns].reset_index(drop=True)
        )

# %% [markdown]
# ## Classical model benchmarks
#
# Fit a suite of scikit-learn classifiers as quick baselines before evaluating
# SUAVE. These provide a reference point for MIMIC test performance and, when
# available, eICU external validation.

# %%

baseline_feature_frames: Dict[str, pd.DataFrame] = {
    "Train": X_train_model,
    "Validation": X_validation,
    "MIMIC test": X_test,
}
if external_features is not None:
    baseline_feature_frames["eICU external"] = external_features

clinical_score_frames: Dict[str, pd.DataFrame] = {
    name: frame.copy() for name, frame in benchmark_frames.items()
}

clinical_score_strategy = CLINICAL_SCORE_BENCHMARK_STRATEGY.lower()
use_imputed_clinical_scores = clinical_score_strategy == "imputed"

if use_imputed_clinical_scores and available_benchmark_columns:
    clinical_score_frames = iteratively_impute_clinical_scores(
        clinical_score_frames,
        baseline_feature_frames,
        columns=available_benchmark_columns,
        reference_key="Train",
    )

(
    baseline_imputed_features,
    baseline_imputed_paths,
    baseline_loaded_from_cache,
) = load_or_create_iteratively_imputed_features(
    baseline_feature_frames,
    output_dir=FEATURE_ENGINEERING_DIR,
    target_label=TARGET_LABEL,
    reference_key="Train",
)

if baseline_loaded_from_cache:
    print("Loaded iterative-imputed baseline features from disk.")
else:
    print("Saved iterative-imputed baseline features:")
    for name, path in baseline_imputed_paths.items():
        print(f"  - {name}: {path}")

baseline_models: Dict[str, Pipeline] = {
    "Logistic regression": Pipeline(
        [
            ("scaler", StandardScaler()),
            (
                "classifier",
                LogisticRegression(max_iter=500, random_state=RANDOM_STATE),
            ),
        ]
    ),
    "KNN": Pipeline(
        [
            ("scaler", StandardScaler()),
            ("classifier", KNeighborsClassifier(n_neighbors=25)),
        ]
    ),
    "Gradient boosting": Pipeline(
        [
            (
                "classifier",
                GradientBoostingClassifier(random_state=RANDOM_STATE),
            ),
        ]
    ),
    "Random forest": Pipeline(
        [
            (
                "classifier",
                RandomForestClassifier(n_estimators=200, random_state=RANDOM_STATE),
            ),
        ]
    ),
    "SVM (RBF)": Pipeline(
        [
            ("scaler", StandardScaler()),
            ("classifier", SVC(kernel="rbf", probability=True)),
        ]
    ),
}

baseline_label_sets: Dict[str, pd.Series] = {
    "Train": y_train_model,
    "Validation": y_validation,
    "MIMIC test": y_test,
}
if external_labels is not None:
    baseline_label_sets["eICU external"] = external_labels

baseline_evaluation_sets: Dict[str, Tuple[pd.DataFrame, pd.Series]] = {
    name: (baseline_imputed_features[name], labels)
    for name, labels in baseline_label_sets.items()
}

baseline_rows: List[Dict[str, object]] = []
metric_columns = ["AUC", "ACC", "SPE", "SEN", "Brier"]
baseline_probability_map: Dict[str, Dict[str, np.ndarray]] = {
    name: {} for name in baseline_evaluation_sets.keys()
}
model_abbreviation_lookup = {
    "Logistic regression": "LR",
    "KNN": "KNN",
    "Gradient boosting": "GBDT",
    "Random forest": "RF",
    "SVM (RBF)": "SVM",
}
model_abbreviation_lookup["SUAVE"] = "SUAVE"

train_features_imputed = baseline_imputed_features["Train"]
train_labels = baseline_label_sets["Train"]

baseline_model_cache_path = (
    BASELINE_MODELS_DIR / f"baseline_estimators_{TARGET_LABEL}.joblib"
)

if baseline_model_cache_path.exists() and not FORCE_UPDATE_BENCHMARK_MODEL:
    baseline_models = joblib.load(baseline_model_cache_path)
    print(
        "Loaded cached classical baseline models from",
        baseline_model_cache_path,
    )
else:
    for estimator in baseline_models.values():
        estimator.fit(train_features_imputed, train_labels)
    joblib.dump(baseline_models, baseline_model_cache_path)
    print("Saved classical baseline models to", baseline_model_cache_path)

for model_name, estimator in baseline_models.items():
    for dataset_name, (features, labels) in baseline_evaluation_sets.items():
        probabilities = estimator.predict_proba(features)
        baseline_probability_map[dataset_name][model_name] = (
            extract_positive_probabilities(probabilities)
        )
        metrics = compute_binary_metrics(probabilities, labels)
        row = {
            "Model": model_name,
            "Dataset": dataset_name,
            "Notes": "",
        }
        row.update(
            {column: metrics.get(column, float("nan")) for column in metric_columns}
        )
        baseline_rows.append(row)

    if "eICU external" not in baseline_evaluation_sets:
        baseline_rows.append(
            {
                "Model": model_name,
                "Dataset": "eICU external",
                "Notes": "Target not available in eICU split.",
                **{column: float("nan") for column in metric_columns},
            }
        )

baseline_df = pd.DataFrame(baseline_rows)
baseline_order = ["Model", "Dataset", *metric_columns, "Notes"]
baseline_df = baseline_df.loc[:, baseline_order]
baseline_path = BASELINE_MODELS_DIR / f"baseline_models_{TARGET_LABEL}.csv"
baseline_df.to_csv(baseline_path, index=False)
render_dataframe(
    baseline_df,
    title=f"Classical baseline performance for {TARGET_LABEL}",
    floatfmt=".3f",
)


# %% [markdown]
# ## Load optimisation artefacts
#
# Retrieve the best Optuna trial information saved by the optimisation script.

# %%

optuna_trials_path = OPTUNA_DIR / f"optuna_trials_{TARGET_LABEL}.csv"

if IS_INTERACTIVE and pareto_trials:
    pareto_summary = summarise_pareto_trials(
        pareto_trials,
        manifest=model_manifest,
        model_dir=SUAVE_MODEL_DIR,
    )
    render_dataframe(
        pareto_summary,
        title="Pareto-optimal Optuna trials",
        floatfmt=".4f",
    )

    model_loading_plan = confirm_model_loading_plan_selection(
        model_loading_plan,
        is_interactive=IS_INTERACTIVE,
        model_dir=SUAVE_MODEL_DIR,
    )


# %% [markdown]
# ## Ensure calibrated SUAVE model
#
# Load the trained SUAVE model and isotonic calibrator if they were saved by the
# optimisation pipeline. When the artefacts are unavailable, retrain the model
# using the best Optuna parameters and calibrate on the validation split.

# %%

selected_trial_number = model_loading_plan.selected_trial_number
selected_model_path = model_loading_plan.selected_model_path
selected_calibrator_path = model_loading_plan.selected_calibrator_path
selected_params: Dict[str, Any] = dict(model_loading_plan.selected_params)

if not selected_params and optuna_best_params:
    selected_params = dict(optuna_best_params)

model: Optional[SUAVE] = model_loading_plan.preloaded_model
calibrator: Optional[Any] = None

if model is not None and selected_model_path and selected_model_path.exists():
    if selected_trial_number is not None:
        print(
            f"Reusing cached SUAVE model for Optuna trial #{selected_trial_number} from {selected_model_path}."
        )
    else:
        print(f"Reusing cached SUAVE model from {selected_model_path}.")
    if missing_optuna:
        print(
            "Optuna tuning artefacts were unavailable; using the saved SUAVE model as a local backup."
        )

if selected_calibrator_path and selected_calibrator_path.exists():
    calibrator = joblib.load(selected_calibrator_path)
    embedded = extract_calibrator_estimator(calibrator)
    if embedded is not None:
        model = embedded
        if selected_trial_number is not None:
            print(
                f"Loaded isotonic calibrator for Optuna trial #{selected_trial_number} from {selected_calibrator_path}."
            )
        else:
            print(f"Loaded isotonic calibrator from {selected_calibrator_path}.")
    else:
        print("Loaded calibrator did not embed a SUAVE estimator; it will be refitted.")
        calibrator = None

if model is None and selected_model_path and selected_model_path.exists():
    model = SUAVE.load(selected_model_path)
    if selected_trial_number is not None:
        print(
            f"Loaded SUAVE model for Optuna trial #{selected_trial_number} from {selected_model_path}."
        )
    else:
        print(f"Loaded SUAVE model from {selected_model_path}.")
    if missing_optuna:
        print(
            "Optuna tuning artefacts were unavailable; using the saved SUAVE model as a local backup."
        )

model_was_trained = False

if model is None:
    fit_params = selected_params or {}
    if not fit_params and missing_optuna:
        print(
            "Warning: Optuna tuning artefacts were not found; falling back to default SUAVE hyperparameters."
        )
    if selected_trial_number is not None:
        print(
            f"Training SUAVE for Optuna trial #{selected_trial_number} because no saved model artefacts were available…"
        )
    else:
        if fit_params:
            print(
                "Training SUAVE with fallback hyperparameters because no saved model was available…"
            )
        else:
            print(
                "Training SUAVE with default hyperparameters because no saved model was available…"
            )
    model = build_suave_model(fit_params, schema, random_state=RANDOM_STATE)
    fit_kwargs = resolve_suave_fit_kwargs(fit_params)
    model.fit(
        X_train_model,
        y_train_model,
        plot_monitor=IS_INTERACTIVE,
        **fit_kwargs,
    )
    model_was_trained = True

if model_was_trained:
    model_output_path = selected_model_path or (
        SUAVE_MODEL_DIR / f"suave_best_{TARGET_LABEL}.pt"
    )
    model_output_path.parent.mkdir(parents=True, exist_ok=True)
    model.save(model_output_path)
    selected_model_path = model_output_path
    if selected_trial_number is not None:
        print(
            f"Saved SUAVE model for Optuna trial #{selected_trial_number} to {model_output_path}."
        )
    else:
        print(f"Saved SUAVE model to {model_output_path}.")

calibrator_was_fitted = False

if calibrator is None:
    calibrator = fit_isotonic_calibrator(model, X_validation, y_validation)
    calibrator_was_fitted = True
    print("Fitted a new isotonic calibrator on the validation split.")
else:
    embedded = extract_calibrator_estimator(calibrator)
    if embedded is None:
        print(
            "Calibrator did not contain a usable SUAVE estimator; refitting calibrator."
        )
        calibrator = fit_isotonic_calibrator(model, X_validation, y_validation)
        calibrator_was_fitted = True
    else:
        model = embedded

if calibrator_was_fitted:
    calibrator_output_path = selected_calibrator_path or (
        CALIBRATION_DIR / f"isotonic_calibrator_{TARGET_LABEL}.joblib"
    )
    calibrator_output_path.parent.mkdir(parents=True, exist_ok=True)
    joblib.dump(calibrator, calibrator_output_path)
    selected_calibrator_path = calibrator_output_path
    if selected_trial_number is not None:
        print(
            "Saved isotonic calibrator for Optuna trial "
            f"#{selected_trial_number} to {calibrator_output_path}."
        )
    else:
        print(f"Saved isotonic calibrator to {calibrator_output_path}.")

if (
    (model_was_trained or calibrator_was_fitted)
    and selected_model_path is not None
    and selected_calibrator_path is not None
):
    manifest_values: List[float] = []

    if selected_trial_number is not None:
        matching_trial = next(
            (trial for trial in pareto_trials if trial.number == selected_trial_number),
            None,
        )
        if matching_trial is not None and matching_trial.values is not None:
            manifest_values = [float(value) for value in matching_trial.values]

    if not manifest_values:
        previous_values = model_loading_plan.model_manifest.get("values")
        if isinstance(previous_values, Sequence) and not isinstance(
            previous_values, (str, bytes)
        ):
            manifest_values = [float(value) for value in previous_values]

    if not manifest_values:
        best_info_values = optuna_best_info.get("values")
        if isinstance(best_info_values, Sequence) and not isinstance(
            best_info_values, (str, bytes)
        ):
            manifest_values = [float(value) for value in best_info_values]

    manifest_path = record_model_manifest(
        SUAVE_MODEL_DIR,
        TARGET_LABEL,
        trial_number=selected_trial_number,
        values=manifest_values,
        params=selected_params,
        model_path=selected_model_path,
        calibrator_path=selected_calibrator_path,
        study_name=make_study_name(
            analysis_config.get("optuna_study_prefix"), TARGET_LABEL
        ),
        storage=analysis_config.get("optuna_storage"),
    )
    print(f"Updated SUAVE model manifest at {manifest_path}.")
    model_manifest = load_model_manifest(SUAVE_MODEL_DIR, TARGET_LABEL)


# %% [markdown]
# ## Prognosis prediction and evaluation
#
# Evaluate the trained model on train/validation/test/eICU cohorts, generate
# calibration curves, and run a membership inference baseline.

# %%

evaluation_datasets: Dict[str, Tuple[pd.DataFrame, pd.Series]] = {
    "Train": (X_train_model, y_train_model),
    "Validation": (X_validation, y_validation),
    "MIMIC test": (X_test, y_test),
}
if external_features is not None and external_labels is not None:
    evaluation_datasets["eICU external"] = (external_features, external_labels)

probability_map: Dict[str, np.ndarray] = {}
label_map: Dict[str, np.ndarray] = {}
metrics_rows: List[Dict[str, object]] = []

for dataset_name, (features, labels) in evaluation_datasets.items():
    if calibrator is not None:
        probs = calibrator.predict_proba(features)
    else:
        probs = model.predict_proba(features)
    probability_map[dataset_name] = probs
    label_map[dataset_name] = np.asarray(labels)
    metrics = compute_binary_metrics(probs, labels)
    metrics_rows.append({"target": TARGET_LABEL, "dataset": dataset_name, **metrics})

metrics_df = pd.DataFrame(metrics_rows)
ordered_metric_columns = [
    "target",
    "dataset",
    "AUC",
    "ACC",
    "SPE",
    "SEN",
    "Brier",
]
existing_columns = [
    column for column in ordered_metric_columns if column in metrics_df.columns
]
if existing_columns:
    metrics_df = metrics_df.loc[:, existing_columns]
metrics_path = EVALUATION_DIR / "evaluation_metrics.csv"
metrics_df.to_csv(metrics_path, index=False)
render_dataframe(
    metrics_df,
    title=f"Evaluation metrics for {TARGET_LABEL}",
    floatfmt=".3f",
)

calibration_path = CALIBRATION_DIR / f"calibration_{TARGET_LABEL}.png"
plot_calibration_curves(
    probability_map, label_map, target_name=TARGET_LABEL, output_path=calibration_path
)

# %% [markdown]
# ## Benchmark ROC and calibration curves
#
# Visualise the discriminative and calibration performance of the classical
# baselines alongside SUAVE across the train, test, and external cohorts.

# %%

benchmark_datasets = ["Train", "Validation", "MIMIC test", "eICU external"]
benchmark_curve_paths: List[Path] = []

for dataset_name in benchmark_datasets:
    if dataset_name not in label_map:
        print(f"Skipping {dataset_name} because ground-truth labels are unavailable.")
        continue

    model_probabilities: Dict[str, np.ndarray] = {}
    suave_probs = extract_positive_probabilities(probability_map[dataset_name])
    model_probabilities["SUAVE"] = suave_probs

    for baseline_name, baseline_probs in baseline_probability_map.get(
        dataset_name, {}
    ).items():
        model_probabilities[baseline_name] = baseline_probs

    if not model_probabilities:
        print(f"No model probabilities available for {dataset_name}.")
        continue

    figure_path = plot_benchmark_curves(
        dataset_name,
        label_map[dataset_name],
        model_probabilities,
        output_dir=EVALUATION_DIR,
        target_label=TARGET_LABEL,
        abbreviation_lookup=model_abbreviation_lookup,
    )
    if figure_path is not None:
        benchmark_curve_paths.append(figure_path)


# %% [markdown]
# ## Bootstrap benchmarking
#
# Derive confidence intervals for each cohort using the reusable classification
# evaluation helpers. The exported artefacts include per-dataset Excel sheets,
# summary tables, and optional warnings when probability columns require
# renormalisation.
#
# %%

clinical_score_models: Dict[str, LogisticRegression] = {}
if available_benchmark_columns:
    for column in available_benchmark_columns:
        if column not in benchmark_train.columns:
            continue
        training_scores = (
            clinical_score_frames.get("Train", benchmark_train)
            if use_imputed_clinical_scores
            else benchmark_train
        )
        if column not in training_scores.columns:
            continue
        score_frame = training_scores[[column]].reset_index(drop=True)
        score_labels = y_train_model
        if use_imputed_clinical_scores:
            score_labels = score_labels.reset_index(drop=True)
        else:
            mask = score_frame[column].notna()
            if not mask.any():
                continue
            score_frame = score_frame.loc[mask].reset_index(drop=True)
            score_labels = score_labels.loc[mask].reset_index(drop=True)
        if score_frame.empty or score_labels.empty:
            continue
        try:
            estimator = LogisticRegression(max_iter=1000, solver="lbfgs")
            estimator.fit(score_frame, score_labels)
        except ValueError as exc:
            print(
                f"Skipping calibration for clinical score '{column}' because "
                f"fitting failed: {exc}"
            )
            continue
        clinical_score_models[column] = estimator


def _format_metric_with_ci(
    value: object, low: Optional[object], high: Optional[object]
) -> str:
    """Format ``value`` with its confidence interval if available."""

    try:
        if pd.isna(value):
            return "NA"
    except TypeError:
        if value is None:
            return "NA"
    try:
        val = float(value)
    except (TypeError, ValueError):
        return "NA"

    for bound in (low, high):
        try:
            if pd.isna(bound):
                return f"{val:.3f}"
        except TypeError:
            if bound is None:
                return f"{val:.3f}"
    try:
        return f"{val:.3f} ({float(low):.3f}, {float(high):.3f})"
    except (TypeError, ValueError):
        return f"{val:.3f}"


model_prediction_frames: Dict[str, Dict[str, pd.DataFrame]] = {}

model_classes_array = getattr(model, "_classes", None)
if model_classes_array is None or len(model_classes_array) == 0:
    model_classes_array = np.unique(np.asarray(y_train_model))
class_value_list = list(model_classes_array)
class_name_strings = [str(value) for value in class_value_list]
positive_label_name = class_name_strings[-1] if len(class_name_strings) == 2 else None

suave_prediction_tables: Dict[str, pd.DataFrame] = {}
for dataset_name, (features, labels) in evaluation_datasets.items():
    dataset_probabilities = probability_map[dataset_name]
    positive_probs = extract_positive_probabilities(dataset_probabilities)
    if len(class_value_list) == 2 and positive_probs is not None:
        negative_label = class_value_list[0]
        positive_label = class_value_list[-1]
        dataset_predictions = np.where(
            positive_probs >= 0.5, positive_label, negative_label
        )
    else:
        dataset_predictions = model.predict(features)
    suave_prediction_tables[dataset_name] = build_prediction_dataframe(
        dataset_probabilities,
        labels,
        dataset_predictions,
        class_name_strings,
    )
model_prediction_frames["SUAVE"] = suave_prediction_tables

for baseline_name in baseline_models.keys():
    baseline_tables: Dict[str, pd.DataFrame] = {}
    for dataset_name, probability_lookup in baseline_probability_map.items():
        baseline_probs = probability_lookup.get(baseline_name)
        labels = label_map.get(dataset_name)
        if baseline_probs is None or labels is None:
            continue
        baseline_prob_array = np.asarray(baseline_probs)
        if len(class_name_strings) == 2 and baseline_prob_array.ndim == 1:
            negative_label = class_value_list[0]
            positive_label = class_value_list[-1]
            probability_matrix = np.column_stack(
                [1.0 - baseline_prob_array, baseline_prob_array]
            )
            predictions = np.where(
                baseline_prob_array >= 0.5, positive_label, negative_label
            )
            class_names_for_baseline = class_name_strings
        else:
            estimator = baseline_models.get(baseline_name)
            feature_frame = baseline_feature_frames.get(dataset_name)
            if estimator is None or feature_frame is None:
                continue
            probability_matrix = estimator.predict_proba(feature_frame)
            predictions = estimator.predict(feature_frame)
            class_names_for_baseline = [
                str(cls) for cls in getattr(estimator, "classes_", [])
            ]
        baseline_tables[dataset_name] = build_prediction_dataframe(
            probability_matrix,
            labels,
            predictions,
            class_names_for_baseline,
        )
    if baseline_tables:
        model_prediction_frames[baseline_name] = baseline_tables

for score_name, estimator in clinical_score_models.items():
    score_tables: Dict[str, pd.DataFrame] = {}
    estimator_class_names = [str(cls) for cls in getattr(estimator, "classes_", [])]
    if not estimator_class_names:
        continue
    for dataset_name, score_frame in benchmark_frames.items():
        if dataset_name not in label_map or score_name not in score_frame.columns:
            continue
        if use_imputed_clinical_scores:
            dataset_scores = clinical_score_frames.get(dataset_name)
            if dataset_scores is None or score_name not in dataset_scores.columns:
                continue
            input_frame = dataset_scores[[score_name]].reset_index(drop=True)
            label_series = pd.Series(
                label_map[dataset_name], index=score_frame.index
            ).reset_index(drop=True)
        else:
            raw_scores = score_frame[[score_name]]
            mask = raw_scores[score_name].notna()
            if not mask.any():
                continue
            input_frame = raw_scores.loc[mask].reset_index(drop=True)
            label_series = pd.Series(
                label_map[dataset_name], index=raw_scores.index
            ).loc[mask].reset_index(drop=True)
        if input_frame.empty or label_series.empty:
            continue
        probability_matrix = estimator.predict_proba(input_frame)
        predictions = estimator.predict(input_frame)
        score_tables[dataset_name] = build_prediction_dataframe(
            probability_matrix,
            label_series,
            predictions,
            estimator_class_names,
        )
    if score_tables:
        model_prediction_frames[score_name] = score_tables


bootstrap_results: Dict[str, Dict[str, Dict[str, pd.DataFrame]]] = {}
bootstrap_overall_frames: List[pd.DataFrame] = []
bootstrap_per_class_frames: List[pd.DataFrame] = []
bootstrap_warnings_frames: List[pd.DataFrame] = []
bootstrap_overall_record_frames: List[pd.DataFrame] = []
bootstrap_per_class_record_frames: List[pd.DataFrame] = []

for model_name, dataset_tables in model_prediction_frames.items():
    model_dir = BOOTSTRAP_DIR / _sanitise_path_component(model_name)
    model_dir.mkdir(parents=True, exist_ok=True)

    model_results: Dict[str, Dict[str, pd.DataFrame]] = {}
    model_overall_frames: List[pd.DataFrame] = []
    model_per_class_frames: List[pd.DataFrame] = []
    model_overall_record_frames: List[pd.DataFrame] = []
    model_per_class_record_frames: List[pd.DataFrame] = []
    model_warning_frames: List[pd.DataFrame] = []

    for dataset_name, prediction_df in dataset_tables.items():
<<<<<<< HEAD
        results = evaluate_predictions(
            prediction_df,
            label_col="label",
            pred_col="y_pred",
            positive_label=positive_label_name,
            bootstrap_n=1000,
            random_state=RANDOM_STATE,
            show_progress=True,
            progress_desc=f"Bootstrap | {model_name} @ {dataset_name}",
        )
        model_results[dataset_name] = results

=======
>>>>>>> e47ab187
        dataset_slug = _sanitise_path_component(dataset_name.lower())
        dataset_cache_path = model_dir / f"{dataset_slug}_bootstrap.joblib"

        cached_results: Optional[Dict[str, pd.DataFrame]] = None
        if dataset_cache_path.exists() and not FORCE_UPDATE_BOOTSTRAP:
            try:
                potential_results = joblib.load(dataset_cache_path)
            except Exception as error:
                print(
                    "Failed to load cached bootstrap metrics for",
                    f"{model_name} @ {dataset_name}:",
                    error,
                )
            else:
                required_keys = {"overall", "per_class"}
                if isinstance(potential_results, dict) and required_keys.issubset(
                    potential_results.keys()
                ):
                    cached_results = potential_results
                    print(
                        "Loaded cached bootstrap metrics for",
                        f"{model_name} @ {dataset_name}",
                    )
                else:
                    print(
                        "Discarding cached bootstrap metrics for",
                        f"{model_name} @ {dataset_name} due to missing keys.",
                    )

        if cached_results is None:
            results = evaluate_predictions(
                prediction_df,
                label_col="label",
                pred_col="y_pred",
                positive_label=positive_label_name,
                bootstrap_n=1000,
                random_state=RANDOM_STATE,
                show_progress=True,
                progress_desc=f"Bootstrap | {model_name} @ {dataset_name}",
            )
            joblib.dump(results, dataset_cache_path)
            print("Saved bootstrap metrics to", dataset_cache_path)
        else:
            results = cached_results

        model_results[dataset_name] = results

        overall_df = results["overall"].copy()
        overall_augmented = overall_df.copy()
        overall_augmented.insert(0, "Dataset", dataset_name)
        overall_augmented.insert(0, "Model", model_name)
        overall_augmented.insert(0, "Target", TARGET_LABEL)
        bootstrap_overall_frames.append(overall_augmented)
        model_overall_frames.append(overall_augmented)
        overall_df.to_csv(model_dir / f"{dataset_slug}_overall.csv", index=False)

        per_class_df = results["per_class"].copy()
        per_class_augmented = per_class_df.copy()
        per_class_augmented.insert(0, "Dataset", dataset_name)
        per_class_augmented.insert(0, "Model", model_name)
        per_class_augmented.insert(0, "Target", TARGET_LABEL)
        bootstrap_per_class_frames.append(per_class_augmented)
        model_per_class_frames.append(per_class_augmented)
        per_class_df.to_csv(model_dir / f"{dataset_slug}_per_class.csv", index=False)

        overall_records_df = results.get("bootstrap_overall_records")
        if overall_records_df is not None and not overall_records_df.empty:
            overall_records_copy = overall_records_df.copy()
            overall_records_copy.insert(0, "Dataset", dataset_name)
            overall_records_copy.insert(0, "Model", model_name)
            overall_records_copy.insert(0, "Target", TARGET_LABEL)
            bootstrap_overall_record_frames.append(overall_records_copy)
            model_overall_record_frames.append(overall_records_copy)
            overall_records_df.to_csv(
                model_dir / f"{dataset_slug}_bootstrap_overall_records.csv",
                index=False,
            )

        per_class_records_df = results.get("bootstrap_per_class_records")
        if per_class_records_df is not None and not per_class_records_df.empty:
            per_class_records_copy = per_class_records_df.copy()
            per_class_records_copy.insert(0, "Dataset", dataset_name)
            per_class_records_copy.insert(0, "Model", model_name)
            per_class_records_copy.insert(0, "Target", TARGET_LABEL)
            bootstrap_per_class_record_frames.append(per_class_records_copy)
            model_per_class_record_frames.append(per_class_records_copy)
            per_class_records_df.to_csv(
                model_dir / f"{dataset_slug}_bootstrap_per_class_records.csv",
                index=False,
            )

        warnings_df = results.get("warnings")
        if warnings_df is not None and not warnings_df.empty:
            warnings_copy = warnings_df.copy()
            warnings_copy.insert(0, "Dataset", dataset_name)
            warnings_copy.insert(0, "Model", model_name)
            warnings_copy.insert(0, "Target", TARGET_LABEL)
            bootstrap_warnings_frames.append(warnings_copy)
            model_warning_frames.append(warnings_copy)
            warnings_df.to_csv(
                model_dir / f"{dataset_slug}_warnings.csv", index=False
            )

    if model_results:
        bootstrap_results[model_name] = model_results

    if model_overall_frames:
        combined_overall_df = pd.concat(model_overall_frames, ignore_index=True)
        combined_overall_df.to_csv(
            model_dir / "bootstrap_overall.csv", index=False
        )
    else:
        combined_overall_df = pd.DataFrame()

    if model_per_class_frames:
        combined_per_class_df = pd.concat(
            model_per_class_frames, ignore_index=True
        )
        combined_per_class_df.to_csv(
            model_dir / "bootstrap_per_class.csv", index=False
        )

    if model_overall_record_frames:
        combined_overall_records_df = pd.concat(
            model_overall_record_frames, ignore_index=True
        )
        combined_overall_records_df.to_csv(
            model_dir / "bootstrap_overall_records.csv", index=False
        )

    if model_per_class_record_frames:
        combined_per_class_records_df = pd.concat(
            model_per_class_record_frames, ignore_index=True
        )
        combined_per_class_records_df.to_csv(
            model_dir / "bootstrap_per_class_records.csv", index=False
        )

    if model_warning_frames:
        combined_warning_df = pd.concat(model_warning_frames, ignore_index=True)
        combined_warning_df.to_csv(
            model_dir / "bootstrap_warnings.csv", index=False
        )

    if not combined_overall_df.empty:
        summary_df = combined_overall_df.copy()
        metric_name_map = {
            "roc_auc": "AUROC",
            "accuracy": "ACC",
            "f1_micro": "F1_micro",
            "pr_auc": "AUPRC",
        }
        rename_map = {}
        for metric_key, display_name in metric_name_map.items():
            if metric_key in summary_df.columns:
                rename_map[metric_key] = display_name
            low_col = f"{metric_key}_ci_low"
            high_col = f"{metric_key}_ci_high"
            if low_col in summary_df.columns:
                rename_map[low_col] = f"{display_name}_ci_low"
            if high_col in summary_df.columns:
                rename_map[high_col] = f"{display_name}_ci_high"
        if rename_map:
            summary_df = summary_df.rename(columns=rename_map)

        summary_columns = ["Target", "Model", "Dataset"]
        for display_name in ["AUROC", "ACC", "F1_micro", "AUPRC"]:
            if display_name in summary_df.columns:
                summary_columns.append(display_name)
                low_col = f"{display_name}_ci_low"
                high_col = f"{display_name}_ci_high"
                if low_col in summary_df.columns:
                    summary_columns.append(low_col)
                if high_col in summary_df.columns:
                    summary_columns.append(high_col)
                ci_label = f"{display_name} (95% CI)"
                summary_df[ci_label] = summary_df.apply(
                    lambda row, name=display_name: _format_metric_with_ci(
                        row.get(name),
                        row.get(f"{name}_ci_low"),
                        row.get(f"{name}_ci_high"),
                    ),
                    axis=1,
                )
                summary_columns.append(ci_label)
        summary_df = summary_df.loc[:, summary_columns]
        summary_df.to_csv(model_dir / "metric_summary.csv", index=False)

    if model_results:
        excel_path = model_dir / (
            _sanitise_path_component(model_name.lower()) + "_bootstrap.xlsx"
        )
        write_results_to_excel_unique(
            model_results,
            str(excel_path),
            include_warnings_sheet=True,
        )


bootstrap_overall_df: pd.DataFrame
if bootstrap_overall_frames:
    bootstrap_overall_df = pd.concat(bootstrap_overall_frames, ignore_index=True)
else:
    bootstrap_overall_df = pd.DataFrame(columns=["Target", "Model", "Dataset"])

bootstrap_per_class_df: pd.DataFrame
if bootstrap_per_class_frames:
    bootstrap_per_class_df = pd.concat(bootstrap_per_class_frames, ignore_index=True)
else:
    bootstrap_per_class_df = pd.DataFrame(columns=["Target", "Model", "Dataset"])

bootstrap_overall_path = BOOTSTRAP_DIR / f"bootstrap_overall_{TARGET_LABEL}.csv"
bootstrap_per_class_path = BOOTSTRAP_DIR / f"bootstrap_per_class_{TARGET_LABEL}.csv"
bootstrap_overall_df.to_csv(bootstrap_overall_path, index=False)
bootstrap_per_class_df.to_csv(bootstrap_per_class_path, index=False)

bootstrap_overall_records_path: Optional[Path]
if bootstrap_overall_record_frames:
    bootstrap_overall_records_df = pd.concat(
        bootstrap_overall_record_frames, ignore_index=True
    )
    bootstrap_overall_records_path = (
        BOOTSTRAP_DIR / f"bootstrap_overall_records_{TARGET_LABEL}.csv"
    )
    bootstrap_overall_records_df.to_csv(
        bootstrap_overall_records_path, index=False
    )
else:
    bootstrap_overall_records_path = None

bootstrap_per_class_records_path: Optional[Path]
if bootstrap_per_class_record_frames:
    bootstrap_per_class_records_df = pd.concat(
        bootstrap_per_class_record_frames, ignore_index=True
    )
    bootstrap_per_class_records_path = (
        BOOTSTRAP_DIR / f"bootstrap_per_class_records_{TARGET_LABEL}.csv"
    )
    bootstrap_per_class_records_df.to_csv(
        bootstrap_per_class_records_path, index=False
    )
else:
    bootstrap_per_class_records_path = None

bootstrap_warning_path: Optional[Path]
if bootstrap_warnings_frames:
    bootstrap_warning_df = pd.concat(bootstrap_warnings_frames, ignore_index=True)
    bootstrap_warning_path = BOOTSTRAP_DIR / f"bootstrap_warnings_{TARGET_LABEL}.csv"
    bootstrap_warning_df.to_csv(bootstrap_warning_path, index=False)
else:
    bootstrap_warning_df = pd.DataFrame(
        columns=["Target", "Model", "Dataset", "message"]
    )
    bootstrap_warning_path = None

metrics_label_map = {
    "roc_auc": "AUROC",
    "accuracy": "ACC",
    "f1_micro": "F1_micro",
    "pr_auc": "AUPRC",
}
bootstrap_summary_df = bootstrap_overall_df.copy()
rename_map = {}
for metric_key, display_name in metrics_label_map.items():
    if metric_key in bootstrap_summary_df.columns:
        rename_map[metric_key] = display_name
    low_col = f"{metric_key}_ci_low"
    high_col = f"{metric_key}_ci_high"
    if low_col in bootstrap_summary_df.columns:
        rename_map[low_col] = f"{display_name}_ci_low"
    if high_col in bootstrap_summary_df.columns:
        rename_map[high_col] = f"{display_name}_ci_high"
if rename_map:
    bootstrap_summary_df = bootstrap_summary_df.rename(columns=rename_map)

summary_columns = ["Target", "Model", "Dataset"]
for display_name in metrics_label_map.values():
    if display_name in bootstrap_summary_df.columns:
        summary_columns.append(display_name)
        low_col = f"{display_name}_ci_low"
        high_col = f"{display_name}_ci_high"
        if low_col in bootstrap_summary_df.columns:
            summary_columns.append(low_col)
        if high_col in bootstrap_summary_df.columns:
            summary_columns.append(high_col)
        ci_label = f"{display_name} (95% CI)"
        bootstrap_summary_df[ci_label] = bootstrap_summary_df.apply(
            lambda row, name=display_name: _format_metric_with_ci(
                row.get(name), row.get(f"{name}_ci_low"), row.get(f"{name}_ci_high")
            ),
            axis=1,
        )
        summary_columns.append(ci_label)

bootstrap_summary_df = bootstrap_summary_df.loc[:, summary_columns]

required_datasets = ["Train", "Validation", "MIMIC test", "eICU external"]
bootstrap_summary_df = bootstrap_summary_df[
    bootstrap_summary_df["Dataset"].isin(required_datasets)
].copy()
bootstrap_summary_df["Dataset"] = pd.Categorical(
    bootstrap_summary_df["Dataset"],
    categories=required_datasets,
    ordered=True,
)
bootstrap_summary_df = bootstrap_summary_df.sort_values(
    ["Model", "Dataset"]
).reset_index(drop=True)

bootstrap_summary_path = BOOTSTRAP_DIR / f"bootstrap_summary_{TARGET_LABEL}.csv"
bootstrap_summary_df.to_csv(bootstrap_summary_path, index=False)
render_dataframe(
    bootstrap_summary_df,
    title=(
        "Bootstrap performance with confidence intervals for "
        f"{TARGET_LABEL}"
    ),
    floatfmt=".3f",
)

benchmark_excel_path = BOOTSTRAP_DIR / (
    f"bootstrap_benchmark_{TARGET_LABEL}.xlsx"
)
with pd.ExcelWriter(benchmark_excel_path) as writer:
    bootstrap_summary_df.to_excel(writer, sheet_name="Summary", index=False)
    bootstrap_overall_df.to_excel(writer, sheet_name="overall", index=False)
    bootstrap_per_class_df.to_excel(writer, sheet_name="Perclass", index=False)
    bootstrap_warning_df.to_excel(writer, sheet_name="Warnings", index=False)

print("Saved consolidated bootstrap benchmark workbook to", benchmark_excel_path)
# %% [markdown]
# ## Synthetic data – TSTR/TRTR, distribution shift, and privacy
#
# Purpose: compare downstream classifiers trained on synthetic cohorts against
# real-data baselines while running protocol-aligned distribution shift tests
# (C2ST, MMD, energy distance, mutual information) and membership inference
# checks.
# Inputs: `build_tstr_training_sets` synthesis variants, cached feature
# matrices, and optional SUAVE parameters toggled via `INCLUDE_SUAVE_TRANSFER`.
# Outputs: cached bootstrap summaries, Excel workbooks, bar charts, distribution
# shift diagnostics, and privacy reports stored under the dedicated analysis
# directories for reporting.

# %%

tstr_summary_df: Optional[pd.DataFrame] = None
tstr_plot_df: Optional[pd.DataFrame] = None
tstr_summary_path: Optional[Path] = None
tstr_plot_path: Optional[Path] = None
tstr_figure_paths: List[Path] = []
distribution_df: Optional[pd.DataFrame] = None
distribution_overall_df: Optional[pd.DataFrame] = None
distribution_path: Optional[Path] = None
distribution_top: Optional[pd.DataFrame] = None
tstr_nested_results: Optional[
    Dict[str, Dict[str, Dict[str, Dict[str, pd.DataFrame]]]]
] = None
tstr_bootstrap_overall_records_path: Optional[Path] = None
tstr_bootstrap_per_class_records_path: Optional[Path] = None
membership_path = PRIVACY_ASSESSMENT_DIR / "membership_inference.xlsx"

training_cache_dir = TSTR_TRTR_DIR / "training_sets"
training_cache_dir.mkdir(parents=True, exist_ok=True)
training_sets_numeric: Optional[Dict[str, Tuple[pd.DataFrame, pd.Series]]] = None
training_sets_raw: Optional[Dict[str, Tuple[pd.DataFrame, pd.Series]]] = None
training_manifest_signature: Optional[str] = None
cached_training_sets: Optional[
    Tuple[
        Dict[str, Tuple[pd.DataFrame, pd.Series]],
        Dict[str, Tuple[pd.DataFrame, pd.Series]],
        str,
    ]
] = None
if not FORCE_UPDATE_SYNTHETIC_DATA:
    cached_training_sets = load_tstr_training_sets_from_tsv(
        training_cache_dir,
        target_label=TARGET_LABEL,
        feature_columns=FEATURE_COLUMNS,
    )

if cached_training_sets is not None:
    training_sets_numeric, training_sets_raw, training_manifest_signature = (
        cached_training_sets
    )
    print("Loaded cached TSTR/TRTR training sets from", training_cache_dir)
else:
    print("Generating synthetic data for TSTR/TRTR comparisons…")
    training_sets_numeric, training_sets_raw = build_tstr_training_sets(
        model,
        FEATURE_COLUMNS,
        X_full,
        y_full,
        random_state=RANDOM_STATE,
        return_raw=True,
    )
    manifest_path, training_manifest_signature = save_tstr_training_sets_to_tsv(
        training_sets_raw,
        output_dir=training_cache_dir,
        target_label=TARGET_LABEL,
        feature_columns=FEATURE_COLUMNS,
        random_state=RANDOM_STATE,
    )
    print("Saved TSTR/TRTR training sets to", manifest_path)
evaluation_sets_numeric: Dict[str, Tuple[pd.DataFrame, pd.Series]] = {
    "MIMIC test": (to_numeric_frame(X_test), y_test.reset_index(drop=True)),
}
evaluation_sets_raw: Dict[str, Tuple[pd.DataFrame, pd.Series]] = {
    "MIMIC test": (X_test.reset_index(drop=True), y_test.reset_index(drop=True)),
}
if external_features is not None and external_labels is not None:
    evaluation_sets_numeric["eICU external"] = (
        to_numeric_frame(external_features),
        external_labels.reset_index(drop=True),
    )
    evaluation_sets_raw["eICU external"] = (
        external_features.reset_index(drop=True),
        external_labels.reset_index(drop=True),
    )

model_factories = dict(make_baseline_model_factories(RANDOM_STATE))
if INCLUDE_SUAVE_TRANSFER and optuna_best_params:
    suave_fit_kwargs = resolve_suave_fit_kwargs(optuna_best_params)

    def make_suave_transfer_estimator() -> _TSTRSuaveEstimator:
        base_model = build_suave_model(
            optuna_best_params,
            schema,
            random_state=RANDOM_STATE,
        )
        return _TSTRSuaveEstimator(base_model, suave_fit_kwargs)

    model_factories["SUAVE (Optuna best)"] = make_suave_transfer_estimator
elif INCLUDE_SUAVE_TRANSFER and not optuna_best_params:
    print(
        "Skipping SUAVE TSTR/TRTR baseline because no Optuna parameters are available."
    )

training_order = list(training_sets_numeric.keys())
model_order = list(model_factories.keys())


def _is_trtr_dataset(name: str) -> bool:
    return name.upper().startswith("TRTR")


trtr_training_sets_numeric = {
    name: value
    for name, value in training_sets_numeric.items()
    if _is_trtr_dataset(name)
}
trtr_training_sets_raw = {
    name: value
    for name, value in training_sets_raw.items()
    if _is_trtr_dataset(name)
}
tstr_training_sets_numeric = {
    name: value
    for name, value in training_sets_numeric.items()
    if not _is_trtr_dataset(name)
}
tstr_training_sets_raw = {
    name: value
    for name, value in training_sets_raw.items()
    if not _is_trtr_dataset(name)
}

tstr_results_cache_path = TSTR_TRTR_DIR / f"tstr_results_{TARGET_LABEL}.joblib"
trtr_results_cache_path = TSTR_TRTR_DIR / f"trtr_results_{TARGET_LABEL}.joblib"

tstr_plot_df = None
tstr_nested_results = None
tstr_bootstrap_df: Optional[pd.DataFrame] = None
trtr_summary_df: Optional[pd.DataFrame] = None
trtr_plot_df: Optional[pd.DataFrame] = None
trtr_nested_results = None
trtr_bootstrap_df: Optional[pd.DataFrame] = None

if tstr_training_sets_numeric:
    cached_tstr: Optional[Dict[str, Any]] = None
    if tstr_results_cache_path.exists() and not FORCE_UPDATE_TSTR_MODEL:
        payload = joblib.load(tstr_results_cache_path)
        if (
            list(payload.get("feature_columns") or []) == list(FEATURE_COLUMNS)
            and list(payload.get("training_order") or [])
            == list(tstr_training_sets_numeric.keys())
            and list(payload.get("evaluation_order") or [])
            == list(evaluation_sets_numeric.keys())
            and list(payload.get("model_order") or []) == model_order
            and payload.get("training_manifest_signature")
            == training_manifest_signature
        ):
            cached_tstr = payload
            print("Loaded cached TSTR evaluation results from", tstr_results_cache_path)
    if cached_tstr is not None:
        tstr_summary_df = cached_tstr.get("summary_df")
        tstr_plot_df = cached_tstr.get("plot_df")
        tstr_nested_results = cached_tstr.get("nested_results")
        tstr_bootstrap_df = cached_tstr.get("bootstrap_df")
    if (
        tstr_summary_df is None
        or tstr_plot_df is None
        or tstr_nested_results is None
        or tstr_bootstrap_df is None
    ):
        (
            tstr_summary_df,
            tstr_plot_df,
            tstr_nested_results,
        ) = evaluate_transfer_baselines(
            tstr_training_sets_numeric,
            evaluation_sets_numeric,
            model_factories=model_factories,
            bootstrap_n=1000,
            random_state=RANDOM_STATE,
            raw_training_sets=tstr_training_sets_raw,
            raw_evaluation_sets=evaluation_sets_raw,
        )
        tstr_bootstrap_df = collect_transfer_bootstrap_records(tstr_nested_results)
        joblib.dump(
            {
                "summary_df": tstr_summary_df,
                "plot_df": tstr_plot_df,
                "nested_results": tstr_nested_results,
                "bootstrap_df": tstr_bootstrap_df,
                "training_order": list(tstr_training_sets_numeric.keys()),
                "evaluation_order": list(evaluation_sets_numeric.keys()),
                "model_order": model_order,
                "feature_columns": list(FEATURE_COLUMNS),
                "training_manifest_signature": training_manifest_signature,
            },
            tstr_results_cache_path,
        )
        print("Saved TSTR evaluation results to", tstr_results_cache_path)

if trtr_training_sets_numeric:
    cached_trtr: Optional[Dict[str, Any]] = None
    if trtr_results_cache_path.exists() and not FORCE_UPDATE_TRTR_MODEL:
        payload = joblib.load(trtr_results_cache_path)
        if (
            list(payload.get("feature_columns") or []) == list(FEATURE_COLUMNS)
            and list(payload.get("training_order") or [])
            == list(trtr_training_sets_numeric.keys())
            and list(payload.get("evaluation_order") or [])
            == list(evaluation_sets_numeric.keys())
            and list(payload.get("model_order") or []) == model_order
            and payload.get("training_manifest_signature")
            == training_manifest_signature
        ):
            cached_trtr = payload
            print("Loaded cached TRTR evaluation results from", trtr_results_cache_path)
    if cached_trtr is not None:
        trtr_summary_df = cached_trtr.get("summary_df")
        trtr_plot_df = cached_trtr.get("plot_df")
        trtr_nested_results = cached_trtr.get("nested_results")
        trtr_bootstrap_df = cached_trtr.get("bootstrap_df")
    if (
        trtr_summary_df is None
        or trtr_plot_df is None
        or trtr_nested_results is None
        or trtr_bootstrap_df is None
    ):
        (
            trtr_summary_df,
            trtr_plot_df,
            trtr_nested_results,
        ) = evaluate_transfer_baselines(
            trtr_training_sets_numeric,
            evaluation_sets_numeric,
            model_factories=model_factories,
            bootstrap_n=1000,
            random_state=RANDOM_STATE,
            raw_training_sets=trtr_training_sets_raw,
            raw_evaluation_sets=evaluation_sets_raw,
        )
        trtr_bootstrap_df = collect_transfer_bootstrap_records(trtr_nested_results)
        joblib.dump(
            {
                "summary_df": trtr_summary_df,
                "plot_df": trtr_plot_df,
                "nested_results": trtr_nested_results,
                "bootstrap_df": trtr_bootstrap_df,
                "training_order": list(trtr_training_sets_numeric.keys()),
                "evaluation_order": list(evaluation_sets_numeric.keys()),
                "model_order": model_order,
                "feature_columns": list(FEATURE_COLUMNS),
                "training_manifest_signature": training_manifest_signature,
            },
            trtr_results_cache_path,
        )
        print("Saved TRTR evaluation results to", trtr_results_cache_path)

transfer_summary_frames: List[pd.DataFrame] = []
transfer_plot_frames: List[pd.DataFrame] = []
transfer_bootstrap_frames: List[pd.DataFrame] = []

if tstr_summary_df is not None:
    transfer_summary_frames.append(tstr_summary_df.copy())
if trtr_summary_df is not None:
    transfer_summary_frames.append(trtr_summary_df.copy())
if tstr_plot_df is not None:
    transfer_plot_frames.append(tstr_plot_df.copy())
if trtr_plot_df is not None:
    transfer_plot_frames.append(trtr_plot_df.copy())
if tstr_bootstrap_df is not None and not tstr_bootstrap_df.empty:
    transfer_bootstrap_frames.append(tstr_bootstrap_df.copy())
if trtr_bootstrap_df is not None and not trtr_bootstrap_df.empty:
    transfer_bootstrap_frames.append(trtr_bootstrap_df.copy())

combined_summary_df = (
    pd.concat(transfer_summary_frames, ignore_index=True)
    if transfer_summary_frames
    else pd.DataFrame()
)
combined_plot_df = (
    pd.concat(transfer_plot_frames, ignore_index=True)
    if transfer_plot_frames
    else pd.DataFrame()
)
combined_bootstrap_df = (
    pd.concat(transfer_bootstrap_frames, ignore_index=True)
    if transfer_bootstrap_frames
    else pd.DataFrame()
)

if not combined_summary_df.empty:
    render_dataframe(
        combined_summary_df,
        title="TSTR/TRTR supervised evaluation",
        floatfmt=".3f",
    )

transfer_overall_records: List[pd.DataFrame] = []
transfer_per_class_records: List[pd.DataFrame] = []
for nested in (tstr_nested_results, trtr_nested_results):
    if not nested:
        continue
    for training_name, model_map in nested.items():
        for model_name, evaluation_map in model_map.items():
            for evaluation_name, result_map in evaluation_map.items():
                overall_records = result_map.get("bootstrap_overall_records")
                if overall_records is not None and not overall_records.empty:
                    overall_copy = overall_records.copy()
                    overall_copy.insert(0, "evaluation_dataset", evaluation_name)
                    overall_copy.insert(0, "model", model_name)
                    overall_copy.insert(0, "training_dataset", training_name)
                    transfer_overall_records.append(overall_copy)
                per_class_records = result_map.get("bootstrap_per_class_records")
                if per_class_records is not None and not per_class_records.empty:
                    per_class_copy = per_class_records.copy()
                    per_class_copy.insert(0, "evaluation_dataset", evaluation_name)
                    per_class_copy.insert(0, "model", model_name)
                    per_class_copy.insert(0, "training_dataset", training_name)
                    transfer_per_class_records.append(per_class_copy)

transfer_overall_df = (
    pd.concat(transfer_overall_records, ignore_index=True)
    if transfer_overall_records
    else None
)
transfer_per_class_df = (
    pd.concat(transfer_per_class_records, ignore_index=True)
    if transfer_per_class_records
    else None
)

if not combined_bootstrap_df.empty:
    for evaluation_name in evaluation_sets_numeric.keys():
        for metric_name in ("accuracy", "roc_auc"):
            figure_path = plot_transfer_metric_boxes(
                combined_bootstrap_df,
                metric=metric_name,
                evaluation_dataset=evaluation_name,
                training_order=training_order,
                model_order=model_order,
                output_dir=TSTR_TRTR_DIR,
                target_label=TARGET_LABEL,
            )
            if figure_path is not None:
                tstr_figure_paths.append(figure_path)

tstr_excel_path = TSTR_TRTR_DIR / "TSTR_TRTR_eval.xlsx"
with pd.ExcelWriter(tstr_excel_path) as writer:
    if not combined_summary_df.empty:
        combined_summary_df.to_excel(writer, sheet_name="summary", index=False)
    if not combined_plot_df.empty:
        combined_plot_df.to_excel(writer, sheet_name="metrics", index=False)
    if not combined_bootstrap_df.empty:
        combined_bootstrap_df.to_excel(writer, sheet_name="bootstrap", index=False)
    if tstr_summary_df is not None and not tstr_summary_df.empty:
        tstr_summary_df.to_excel(writer, sheet_name="tstr_summary", index=False)
    if trtr_summary_df is not None and not trtr_summary_df.empty:
        trtr_summary_df.to_excel(writer, sheet_name="trtr_summary", index=False)
    if transfer_overall_df is not None:
        transfer_overall_df.to_excel(
            writer, sheet_name="bootstrap_overall", index=False
        )
    if transfer_per_class_df is not None:
        transfer_per_class_df.to_excel(
            writer, sheet_name="bootstrap_per_class", index=False
        )
print("Saved TSTR/TRTR evaluation workbook to", tstr_excel_path)

real_features_numeric = training_sets_numeric.get(
    "TRTR (real)", (pd.DataFrame(), pd.Series(dtype=float))
)[0]
synthesis_features_numeric = training_sets_numeric.get(
    "TSTR synthesis", (pd.DataFrame(), pd.Series(dtype=float))
)[0]

c2st_model_factories = make_baseline_model_factories(RANDOM_STATE)
c2st_cache_path = (
    DISTRIBUTION_SHIFT_DIR / f"c2st_metrics_{TARGET_LABEL}.joblib"
)
c2st_metrics: Optional[Dict[str, float]] = None
c2st_results_df: Optional[pd.DataFrame] = None
expected_c2st_models = list(c2st_model_factories.keys())
if (
    c2st_cache_path.exists()
    and not FORCE_UPDATE_SYNTHETIC_DATA
    and not FORCE_UPDATE_C2ST_MODEL
):
    cached_c2st = joblib.load(c2st_cache_path)
    if (
        list(cached_c2st.get("feature_columns") or [])
        == list(FEATURE_COLUMNS)
        and list(cached_c2st.get("model_order") or []) == expected_c2st_models
    ):
        c2st_metrics = cached_c2st.get("metrics")
        c2st_results_df = cached_c2st.get("results_df")
        print("Loaded cached C2ST metrics from", c2st_cache_path)
    else:
        print(
            "Discarding cached C2ST metrics because the configuration changed."
        )
if c2st_metrics is None:
    c2st_metrics = classifier_two_sample_test(
        real_features_numeric.to_numpy(),
        synthesis_features_numeric.to_numpy(),
        model_factories=c2st_model_factories,
        random_state=RANDOM_STATE,
        n_bootstrap=1000,
    )
    rows: List[Dict[str, object]] = []
    n_real = c2st_metrics.get("n_real_samples", float("nan"))
    n_synth = c2st_metrics.get("n_synthetic_samples", float("nan"))
    for model_name in expected_c2st_models:
        prefix = model_name.lower().replace(" ", "_")
        auc_key = f"{prefix}_auc"
        if auc_key not in c2st_metrics:
            continue
        rows.append(
            {
                "target": TARGET_LABEL,
                "model": model_name,
                "auc": c2st_metrics.get(auc_key, float("nan")),
                "auc_ci_low": c2st_metrics.get(
                    f"{prefix}_auc_ci_low", float("nan")
                ),
                "auc_ci_high": c2st_metrics.get(
                    f"{prefix}_auc_ci_high", float("nan")
                ),
                "bootstrap_samples": c2st_metrics.get(
                    f"{prefix}_bootstrap_samples", float("nan")
                ),
                "n_real_samples": n_real,
                "n_synthetic_samples": n_synth,
            }
        )
    c2st_results_df = pd.DataFrame(rows)
    if not c2st_results_df.empty:
        c2st_results_df = c2st_results_df[
            [
                "target",
                "model",
                "auc",
                "auc_ci_low",
                "auc_ci_high",
                "bootstrap_samples",
                "n_real_samples",
                "n_synthetic_samples",
            ]
        ]
    joblib.dump(
        {
            "feature_columns": list(FEATURE_COLUMNS),
            "model_order": expected_c2st_models,
            "metrics": c2st_metrics,
            "results_df": c2st_results_df,
        },
        c2st_cache_path,
    )
    print("Saved C2ST metrics to", c2st_cache_path)
if c2st_results_df is None:
    c2st_results_df = pd.DataFrame()
render_dataframe(
    c2st_results_df,
    title="Classifier two-sample test (C2ST)",
    floatfmt=".3f",
)

c2st_workbook_path = DISTRIBUTION_SHIFT_DIR / "c2st_metrics.xlsx"
with pd.ExcelWriter(c2st_workbook_path) as writer:
    c2st_results_df.to_excel(writer, sheet_name="metrics", index=False)
print("Saved C2ST results to", c2st_workbook_path)

distribution_cache_path = (
    DISTRIBUTION_SHIFT_DIR / f"distribution_metrics_{TARGET_LABEL}.joblib"
)
distribution_overall_df: Optional[pd.DataFrame] = None
distribution_df: Optional[pd.DataFrame] = None
if (
    distribution_cache_path.exists()
    and not FORCE_UPDATE_SYNTHETIC_DATA
    and not FORCE_UPDATE_DISTRIBUTION_SHIFT
):
    cached_distribution = joblib.load(distribution_cache_path)
    if (
        list(cached_distribution.get("feature_columns") or [])
        == list(FEATURE_COLUMNS)
    ):
        distribution_overall_df = cached_distribution.get("overall_df")
        distribution_df = cached_distribution.get("per_feature_df")
        print("Loaded cached distribution-shift metrics from", distribution_cache_path)
    else:
        print(
            "Discarding cached distribution-shift metrics because the configuration changed."
        )
if distribution_overall_df is None or distribution_df is None:
    global_mmd, global_mmd_p_value = rbf_mmd(
        real_features_numeric,
        synthesis_features_numeric,
        random_state=RANDOM_STATE,
        n_permutations=200,
    )
    global_energy, global_energy_p_value = energy_distance(
        real_features_numeric,
        synthesis_features_numeric,
        random_state=RANDOM_STATE,
        n_permutations=200,
    )
    feature_rows: List[Dict[str, object]] = []
    feature_iterator = tqdm(
        FEATURE_COLUMNS,
        desc="Distribution shift | per feature",
        leave=False,
    )
    for column in feature_iterator:
        feature_iterator.set_postfix_str(column)
        real_values = real_features_numeric[column].to_numpy()
        synthetic_values = synthesis_features_numeric[column].to_numpy()
        mmd_value, mmd_p = rbf_mmd(
            real_values,
            synthetic_values,
            random_state=RANDOM_STATE,
            n_permutations=200,
        )
        energy_value, _ = energy_distance(
            real_values,
            synthetic_values,
            random_state=RANDOM_STATE,
            n_permutations=0,
        )
        mi_value = mutual_information_feature(real_values, synthetic_values)
        feature_rows.append(
            {
                "feature": column,
                "rbf_mmd": mmd_value,
                "mmd_p_value": mmd_p,
                "energy_distance": energy_value,
                "mutual_information": mi_value,
            }
        )
    distribution_df = pd.DataFrame(feature_rows)
    average_mutual_info = (
        float(distribution_df["mutual_information"].mean())
        if not distribution_df.empty
        else float("nan")
    )
    overall_rows = [
        {
            "metric": "rbf_mmd",
            "value": global_mmd,
            "p_value": global_mmd_p_value,
            "interpretation": _interpret_global_shift(
                "rbf_mmd", global_mmd, global_mmd_p_value
            ),
        },
        {
            "metric": "energy_distance",
            "value": global_energy,
            "p_value": global_energy_p_value,
            "interpretation": _interpret_global_shift(
                "energy_distance", global_energy, global_energy_p_value
            ),
        },
        {
            "metric": "mutual_information",
            "value": average_mutual_info,
            "p_value": float("nan"),
            "interpretation": _interpret_global_shift(
                "mutual_information", average_mutual_info, float("nan")
            ),
        },
    ]
    distribution_overall_df = pd.DataFrame(overall_rows)
    joblib.dump(
        {
            "feature_columns": list(FEATURE_COLUMNS),
            "overall_df": distribution_overall_df,
            "per_feature_df": distribution_df,
        },
        distribution_cache_path,
    )
    print("Saved distribution-shift metrics to", distribution_cache_path)

feature_interpretation_rows: List[Dict[str, object]] = []
if distribution_df is not None:
    for row in distribution_df.itertuples():
        feature_interpretation_rows.append(
            {
                "feature": row.feature,
                "rbf_mmd": row.rbf_mmd,
                "energy_distance": row.energy_distance,
                "mutual_information": row.mutual_information,
                "interpretation": _interpret_feature_shift(
                    row.rbf_mmd, row.energy_distance, row.mutual_information
                ),
            }
        )
distribution_feature_df = pd.DataFrame(feature_interpretation_rows)
if distribution_overall_df is None:
    distribution_overall_df = pd.DataFrame(
        columns=["metric", "value", "p_value", "interpretation"]
    )

render_dataframe(
    distribution_overall_df,
    title="Distribution shift overview",
    floatfmt=".3f",
)
distribution_path = DISTRIBUTION_SHIFT_DIR / "distribution_metrics.xlsx"
with pd.ExcelWriter(distribution_path, engine="openpyxl") as writer:
    distribution_overall_df.to_excel(writer, sheet_name="overall", index=False)
    overall_sheet = writer.sheets["overall"]
    overall_note_row = distribution_overall_df.shape[0] + 3
    overall_sheet.cell(
        row=overall_note_row,
        column=1,
        value=DISTRIBUTION_SHIFT_OVERALL_NOTE,
    )

    distribution_feature_df.to_excel(writer, sheet_name="per_feature", index=False)
    feature_sheet = writer.sheets["per_feature"]
    feature_note_row = distribution_feature_df.shape[0] + 3
    feature_sheet.cell(
        row=feature_note_row,
        column=1,
        value=DISTRIBUTION_SHIFT_PER_FEATURE_NOTE,
    )
if not distribution_feature_df.empty:
    distribution_top = (
        distribution_feature_df.sort_values("mutual_information", ascending=False)
        .head(10)
        .reset_index(drop=True)
    )
else:
    distribution_top = distribution_feature_df
render_dataframe(
    distribution_top,
    title="Top distribution shift features (mutual information)",
    floatfmt=".3f",
)

train_probabilities = probability_map["Train"]
test_probabilities = probability_map["MIMIC test"]
membership_metrics = simple_membership_inference(
    train_probabilities,
    np.asarray(y_train_model),
    test_probabilities,
    np.asarray(y_test),
)
membership_df = pd.DataFrame([{"target": TARGET_LABEL, **membership_metrics}])
membership_path = PRIVACY_ASSESSMENT_DIR / "membership_inference.xlsx"
with pd.ExcelWriter(membership_path) as writer:
    membership_df.to_excel(writer, sheet_name="summary", index=False)
render_dataframe(
    membership_df,
    title="Membership inference baseline",
    floatfmt=".3f",
)


# %% [markdown]
# ## Latent space correlation analysis
#
# Quantify the relationship between latent representations and clinical
# features using Spearman correlation. The multilayer path graph provides the
# primary interpretation of latent-feature-target associations, with heatmaps
# and bubble charts serving as supplementary summaries.

# %%

latent_correlation_base = (
    VISUALISATIONS_DIR / f"latent_clinical_correlation_{TARGET_LABEL}"
)
overall_corr_path = latent_correlation_base.with_name(
    f"{latent_correlation_base.name}_correlations.csv"
)
overall_pval_path = latent_correlation_base.with_name(
    f"{latent_correlation_base.name}_pvalues.csv"
)
overall_bubble_base = latent_correlation_base.with_name(
    f"{latent_correlation_base.name}_bubble"
)
overall_corr_heatmap_base = latent_correlation_base.with_name(
    f"{latent_correlation_base.name}_corr_heatmap"
)
overall_pval_heatmap_base = latent_correlation_base.with_name(
    f"{latent_correlation_base.name}_pvalue_heatmap"
)

overall_corr, overall_pvals = compute_feature_latent_correlation(
    model,
    X_train_model,
    targets=y_train_model,
    target_name=TARGET_LABEL,
    variables=list(FEATURE_COLUMNS) + [TARGET_LABEL],
)
overall_corr.to_csv(overall_corr_path)
overall_pvals.to_csv(overall_pval_path)

overall_path_graph_base = latent_correlation_base.with_name(
    f"{latent_correlation_base.name}_path_graph"
)
overall_path_fig, _overall_path_ax = plot_feature_latent_outcome_path_graph(
    model,
    X_train_model,
    y=y_train_model,
    target_name=TARGET_LABEL,
    node_label_mapping=PATH_GRAPH_NODE_LABELS,
    node_color_mapping=PATH_GRAPH_NODE_COLORS,
    node_group_mapping=PATH_GRAPH_NODE_GROUPS,
    group_color_mapping=PATH_GRAPH_GROUP_COLORS,
    edge_label_top_k=15,
    figure_kwargs={"figsize": (14, 8)},
)
overall_path_graph_path = overall_path_graph_base.with_suffix(".png")
overall_path_fig.savefig(overall_path_graph_path, dpi=300, bbox_inches="tight")
overall_path_fig.savefig(
    overall_path_graph_base.with_suffix(".pdf"), bbox_inches="tight"
)
plt.close(overall_path_fig)

overall_bubble_fig, _overall_bubble_ax = plot_feature_latent_correlation_bubble(
    model,
    X_train_model,
    targets=y_train_model,
    target_name=TARGET_LABEL,
    variables=list(FEATURE_COLUMNS) + [TARGET_LABEL],
    title=f"Latent correlations ({TARGET_LABEL}) – bubble chart",
    output_path=overall_bubble_base,
    correlations=overall_corr,
    p_values=overall_pvals,
)
plt.close(overall_bubble_fig)
overall_bubble_path = overall_bubble_base.with_suffix(".png")

overall_corr_fig, _overall_corr_ax = plot_feature_latent_correlation_heatmap(
    model,
    X_train_model,
    targets=y_train_model,
    target_name=TARGET_LABEL,
    variables=list(FEATURE_COLUMNS) + [TARGET_LABEL],
    title=f"Latent correlations ({TARGET_LABEL}) – correlation heatmap",
    output_path=overall_corr_heatmap_base,
    correlations=overall_corr,
    p_values=overall_pvals,
)
plt.close(overall_corr_fig)
overall_corr_heatmap_path = overall_corr_heatmap_base.with_suffix(".png")

overall_pval_fig, _overall_pval_ax = plot_feature_latent_correlation_heatmap(
    model,
    X_train_model,
    targets=y_train_model,
    target_name=TARGET_LABEL,
    variables=list(FEATURE_COLUMNS) + [TARGET_LABEL],
    title=f"Latent correlations ({TARGET_LABEL}) – p-value heatmap",
    value="pvalue",
    output_path=overall_pval_heatmap_base,
    correlations=overall_corr,
    p_values=overall_pvals,
)
plt.close(overall_pval_fig)
overall_pval_heatmap_path = overall_pval_heatmap_base.with_suffix(".png")

feature_only_corr = overall_corr.drop(index=TARGET_LABEL, errors="ignore")
has_latent_correlations = not feature_only_corr.empty
if not has_latent_correlations:
    print("Latent-clinical correlation heatmap could not be generated.")
else:
    top_correlated = (
        feature_only_corr.abs().max(axis=1).sort_values(ascending=False).head(10)
    )
    render_dataframe(
        top_correlated.rename("max_abs_correlation")
        .reset_index()
        .rename(columns={"index": "variable"}),
        title="Top latent-clinical correlations (absolute)",
        floatfmt=".3f",
    )

available_features = set(FEATURE_COLUMNS)
latent_group_outputs: list[tuple[str, Path, Path, Path, Path, Path]] = []
for group_name, candidate_columns in VAR_GROUP_DICT.items():
    missing = sorted(set(candidate_columns) - available_features)
    if missing:
        print(f"Skipping unavailable variables for {group_name}: {', '.join(missing)}")
    group_features = [
        column for column in candidate_columns if column in available_features
    ]
    if not group_features:
        continue

    group_base = latent_correlation_base.with_name(
        f"{latent_correlation_base.name}_{group_name}"
    )
    group_corr, group_pvals = compute_feature_latent_correlation(
        model,
        X_train_model,
        targets=y_train_model,
        target_name=TARGET_LABEL,
        variables=group_features + [TARGET_LABEL],
    )
    corr_path = group_base.with_name(f"{group_base.name}_correlations.csv")
    pval_path = group_base.with_name(f"{group_base.name}_pvalues.csv")
    group_corr.to_csv(corr_path)
    group_pvals.to_csv(pval_path)

    bubble_base = group_base.with_name(f"{group_base.name}_bubble")
    corr_heatmap_base = group_base.with_name(f"{group_base.name}_corr_heatmap")
    pval_heatmap_base = group_base.with_name(f"{group_base.name}_pvalue_heatmap")

    bubble_fig, _bubble_ax = plot_feature_latent_correlation_bubble(
        model,
        X_train_model,
        targets=y_train_model,
        target_name=TARGET_LABEL,
        variables=group_features + [TARGET_LABEL],
        title=(
            f"Latent correlations ({TARGET_LABEL}) – "
            f"{group_name.replace('_', ' ').title()} bubble"
        ),
        output_path=bubble_base,
        correlations=group_corr,
        p_values=group_pvals,
    )
    plt.close(bubble_fig)

    corr_fig, _corr_ax = plot_feature_latent_correlation_heatmap(
        model,
        X_train_model,
        targets=y_train_model,
        target_name=TARGET_LABEL,
        variables=group_features + [TARGET_LABEL],
        title=(
            f"Latent correlations ({TARGET_LABEL}) – "
            f"{group_name.replace('_', ' ').title()} correlation"
        ),
        output_path=corr_heatmap_base,
        correlations=group_corr,
        p_values=group_pvals,
    )
    plt.close(corr_fig)

    pval_fig, _pval_ax = plot_feature_latent_correlation_heatmap(
        model,
        X_train_model,
        targets=y_train_model,
        target_name=TARGET_LABEL,
        variables=group_features + [TARGET_LABEL],
        title=(
            f"Latent correlations ({TARGET_LABEL}) – "
            f"{group_name.replace('_', ' ').title()} p-values"
        ),
        value="pvalue",
        output_path=pval_heatmap_base,
        correlations=group_corr,
        p_values=group_pvals,
    )
    plt.close(pval_fig)

    latent_group_outputs.append(
        (
            group_name,
            bubble_base.with_suffix(".png"),
            corr_heatmap_base.with_suffix(".png"),
            pval_heatmap_base.with_suffix(".png"),
            corr_path,
            pval_path,
        )
    )


# %% [markdown]
# ## Latent space interpretation
#
# Project latent representations using PCA for qualitative assessment of class
# separation across cohorts.

# %%

latent_features = {
    name: features for name, (features, _) in evaluation_datasets.items()
}
latent_labels = {name: labels for name, (_, labels) in evaluation_datasets.items()}
latent_path = VISUALISATIONS_DIR / f"latent_{TARGET_LABEL}.png"
plot_latent_space(
    model,
    latent_features,
    latent_labels,
    target_name=TARGET_LABEL,
    output_path=latent_path,
)


# %% [markdown]
# ## Reporting
#
# Collate metrics, Optuna summary, and artifact locations into a Markdown
# summary mirroring the original analysis output.

# %%

summary_lines: List[str] = [
    "# Mortality modelling report",
    "",
    "## Schema",
    dataframe_to_markdown(schema_df, floatfmt=None),
    "",
    "## Model selection and performance",
    f"### {TARGET_LABEL}",
]

best_values = optuna_best_info.get("values") if optuna_best_info else None
if isinstance(best_values, (list, tuple)) and best_values:
    best_roauc = best_values[0]
    roauc_text = f"{best_roauc:.4f}" if np.isfinite(best_roauc) else "n/a"
    delta_text: Optional[str]
    if len(best_values) > 1 and np.isfinite(best_values[1]):
        delta_text = f" (ΔAUC {best_values[1]:.4f})"
    else:
        delta_text = None
else:
    roauc_text = "n/a"
    delta_text = None

if optuna_best_info:
    summary_line = (
        f"Best Optuna trial #{optuna_best_info.get('trial_number')} "
        f"with validation ROAUC {roauc_text}"
    )
    if delta_text:
        summary_line += delta_text
    summary_lines.append(summary_line)
else:
    summary_lines.append("Best Optuna trial: information unavailable.")

summary_lines.append("Best parameters:")
summary_lines.append("```json")
summary_lines.append(json.dumps(optuna_best_params, indent=2, ensure_ascii=False))
summary_lines.append("```")

metrics_summary_df = metrics_df.rename(
    columns={"target": "Target", "dataset": "Dataset"}
)
metric_column_order = [
    "Target",
    "Dataset",
    "AUC",
    "ACC",
    "SPE",
    "SEN",
    "Brier",
]
existing_metric_columns = [
    column for column in metric_column_order if column in metrics_summary_df.columns
]
if existing_metric_columns:
    metrics_summary_df = metrics_summary_df.loc[:, existing_metric_columns]
summary_lines.append(dataframe_to_markdown(metrics_summary_df, floatfmt=".3f"))
summary_lines.append(
    f"Optuna trials logged at: {optuna_trials_path.relative_to(OUTPUT_DIR)}"
)
summary_lines.append(f"Calibration plot: {calibration_path.relative_to(OUTPUT_DIR)}")
if has_latent_correlations:
    summary_lines.append(
        f"Latent-clinical bubble: {overall_bubble_path.relative_to(OUTPUT_DIR)}"
    )
    summary_lines.append(
        f"Latent-clinical correlation heatmap: {overall_corr_heatmap_path.relative_to(OUTPUT_DIR)}"
    )
    summary_lines.append(
        f"Latent-clinical p-value heatmap: {overall_pval_heatmap_path.relative_to(OUTPUT_DIR)}"
    )
    summary_lines.append(
        f"Latent-clinical correlations: {overall_corr_path.relative_to(OUTPUT_DIR)}"
    )
    summary_lines.append(
        f"Latent-clinical p-values: {overall_pval_path.relative_to(OUTPUT_DIR)}"
    )
    if latent_group_outputs:
        summary_lines.append("Latent-clinical group artefacts:")
        for (
            group_name,
            bubble_path,
            corr_heatmap_path,
            pval_heatmap_path,
            corr_path,
            pval_path,
        ) in latent_group_outputs:
            summary_lines.append(
                f"- {group_name}: bubble={bubble_path.relative_to(OUTPUT_DIR)}, "
                f"corr_heatmap={corr_heatmap_path.relative_to(OUTPUT_DIR)}, "
                f"pvalue_heatmap={pval_heatmap_path.relative_to(OUTPUT_DIR)}, "
                f"correlations={corr_path.relative_to(OUTPUT_DIR)}, "
                f"p_values={pval_path.relative_to(OUTPUT_DIR)}"
            )
else:
    summary_lines.append("Latent-clinical visualisations: unavailable")
summary_lines.append(f"Latent projection: {latent_path.relative_to(OUTPUT_DIR)}")
summary_lines.append("")

summary_lines.append("Bootstrap evaluation artefacts:")
summary_lines.append(
    f"- Summary table: {bootstrap_summary_path.relative_to(OUTPUT_DIR)}"
)
summary_lines.append(
    f"- Overall metrics: {bootstrap_overall_path.relative_to(OUTPUT_DIR)}"
)
summary_lines.append(
    f"- Per-class metrics: {bootstrap_per_class_path.relative_to(OUTPUT_DIR)}"
)
if bootstrap_overall_records_path is not None:
    summary_lines.append(
        f"- Overall bootstrap samples: {bootstrap_overall_records_path.relative_to(OUTPUT_DIR)}"
    )
if bootstrap_per_class_records_path is not None:
    summary_lines.append(
        f"- Per-class bootstrap samples: {bootstrap_per_class_records_path.relative_to(OUTPUT_DIR)}"
    )
if bootstrap_warning_path is not None:
    summary_lines.append(
        f"- Warnings: {bootstrap_warning_path.relative_to(OUTPUT_DIR)}"
    )
summary_lines.append("")

if tstr_summary_df is not None and tstr_summary_path is not None:
    summary_lines.append("## TSTR/TRTR supervised baselines")
    summary_lines.append(dataframe_to_markdown(tstr_summary_df, floatfmt=".3f"))
    summary_lines.append("")
    summary_lines.append("Artefacts:")
    summary_lines.append(
        f"- Summary table: {tstr_summary_path.relative_to(OUTPUT_DIR)}"
    )
    if tstr_plot_path is not None:
        summary_lines.append(f"- Plot data: {tstr_plot_path.relative_to(OUTPUT_DIR)}")
    if tstr_bootstrap_overall_records_path is not None:
        summary_lines.append(
            "- Overall bootstrap samples: "
            f"{tstr_bootstrap_overall_records_path.relative_to(OUTPUT_DIR)}"
        )
    if tstr_bootstrap_per_class_records_path is not None:
        summary_lines.append(
            "- Per-class bootstrap samples: "
            f"{tstr_bootstrap_per_class_records_path.relative_to(OUTPUT_DIR)}"
        )
    for figure_path in tstr_figure_paths:
        summary_lines.append(f"- Figure: {figure_path.relative_to(OUTPUT_DIR)}")
    summary_lines.append("")

summary_lines.append("## Distribution shift and privacy")
if distribution_df is not None and distribution_path is not None:
    summary_lines.append(
        f"- Distribution metrics: {distribution_path.relative_to(OUTPUT_DIR)}"
    )
if membership_path.exists():
    summary_lines.append(
        f"- Membership inference: {membership_path.relative_to(OUTPUT_DIR)}"
    )
summary_lines.append(f"- Baseline metrics: {baseline_path.relative_to(OUTPUT_DIR)}")
for figure_path in benchmark_curve_paths:
    summary_lines.append(f"- Benchmark curves: {figure_path.relative_to(OUTPUT_DIR)}")
summary_lines.append("")

summary_path = OUTPUT_DIR / f"evaluation_summary_{TARGET_LABEL}.md"
summary_path.write_text("\n".join(summary_lines))
print(f"Summary written to {summary_path}")<|MERGE_RESOLUTION|>--- conflicted
+++ resolved
@@ -143,8 +143,6 @@
 analysis_config = build_analysis_config()
 
 IS_INTERACTIVE = is_interactive_session()
-<<<<<<< HEAD
-=======
 
 cache_default = not IS_INTERACTIVE
 
@@ -158,7 +156,6 @@
 )
 INCLUDE_SUAVE_TRANSFER = read_bool_env_flag("INCLUDE_SUAVE_TRANSFER", False)
 
->>>>>>> e47ab187
 CLI_REQUESTED_TRIAL_ID: Optional[int] = None
 if not IS_INTERACTIVE:
     CLI_REQUESTED_TRIAL_ID = parse_script_arguments(sys.argv[1:])
@@ -1104,7 +1101,6 @@
     model_warning_frames: List[pd.DataFrame] = []
 
     for dataset_name, prediction_df in dataset_tables.items():
-<<<<<<< HEAD
         results = evaluate_predictions(
             prediction_df,
             label_col="label",
@@ -1117,8 +1113,6 @@
         )
         model_results[dataset_name] = results
 
-=======
->>>>>>> e47ab187
         dataset_slug = _sanitise_path_component(dataset_name.lower())
         dataset_cache_path = model_dir / f"{dataset_slug}_bootstrap.joblib"
 
