--- conflicted
+++ resolved
@@ -44,14 +44,11 @@
     sys.path.insert(0, str(EXAMPLES_DIR))
 
 from suave import Schema, SchemaInferencer, SUAVE  # noqa: E402
-<<<<<<< HEAD
-=======
 from suave.evaluate import (  # noqa: E402
     kolmogorov_smirnov_statistic,
     mutual_information_feature,
     rbf_mmd,
 )
->>>>>>> 776f1a13
 from cls_eval import evaluate_predictions  # noqa: E402
 
 
@@ -476,7 +473,6 @@
     feature_columns: Sequence[str],
 ) -> pd.DataFrame:
     """Return ``samples`` restricted to ``feature_columns`` as a dataframe."""
-<<<<<<< HEAD
 
     if isinstance(samples, pd.DataFrame):
         missing = [
@@ -750,8 +746,6 @@
 
 def kolmogorov_smirnov_statistic(real: np.ndarray, synthetic: np.ndarray) -> float:
     """Compute the Kolmogorov-Smirnov statistic between two samples."""
-=======
->>>>>>> 776f1a13
 
     if isinstance(samples, pd.DataFrame):
         missing = [
@@ -1089,81 +1083,6 @@
     ax.plot(
         [0, 1], [0, 1], linestyle="--", color="tab:gray", label="Perfect calibration"
     )
-<<<<<<< HEAD
-    feature_bins = np.concatenate([real_binned, synthetic_binned])
-    if np.unique(feature_bins).size <= 1:
-        return 0.0
-    return float(mutual_info_score(dataset_indicator, feature_bins))
-
-
-def extract_positive_probabilities(probabilities: np.ndarray) -> np.ndarray:
-    """Return the positive-class probabilities as a 1-D array."""
-
-    prob_matrix = np.asarray(probabilities)
-    if prob_matrix.ndim == 1:
-        return prob_matrix
-    return prob_matrix[:, -1]
-
-
-def compute_binary_metrics(
-    probabilities: np.ndarray, targets: pd.Series | np.ndarray
-) -> Dict[str, float]:
-    """Compute AUROC, accuracy, specificity, sensitivity, and Brier score."""
-
-    positive_probs = extract_positive_probabilities(probabilities)
-    labels = np.asarray(targets)
-    predictions = (positive_probs >= 0.5).astype(int)
-
-    metrics: Dict[str, float] = {}
-
-    try:
-        roauc = float(roc_auc_score(labels, positive_probs))
-    except ValueError:
-        roauc = float("nan")
-
-    metrics["ROAUC"] = roauc
-    metrics["AUC"] = roauc
-
-    metrics["ACC"] = float(accuracy_score(labels, predictions))
-    tn, fp, fn, tp = confusion_matrix(labels, predictions, labels=[0, 1]).ravel()
-    metrics["SPE"] = float(tn / (tn + fp)) if (tn + fp) > 0 else float("nan")
-    metrics["SEN"] = float(tp / (tp + fn)) if (tp + fn) > 0 else float("nan")
-    metrics["Brier"] = float(brier_score_loss(labels, positive_probs))
-    return metrics
-
-
-def fit_isotonic_calibrator(
-    model: SUAVE,
-    features: pd.DataFrame,
-    targets: pd.Series | np.ndarray,
-) -> CalibratedClassifierCV:
-    """Wrap ``model`` with an isotonic :class:`CalibratedClassifierCV`."""
-
-    calibrator = CalibratedClassifierCV(
-        base_estimator=model,
-        method="isotonic",
-        cv="prefit",
-    )
-    calibrator.fit(features, np.asarray(targets))
-    return calibrator
-
-
-def plot_calibration_curves(
-    probability_map: Mapping[str, np.ndarray],
-    label_map: Mapping[str, np.ndarray],
-    *,
-    target_name: str,
-    output_path: Path,
-    n_bins: int = 10,
-) -> None:
-    """Generate calibration curves with Brier scores annotated in the legend."""
-
-    fig, ax = plt.subplots(figsize=(6, 5))
-    ax.plot(
-        [0, 1], [0, 1], linestyle="--", color="tab:gray", label="Perfect calibration"
-    )
-=======
->>>>>>> 776f1a13
 
     for dataset_name, probs in probability_map.items():
         labels = label_map[dataset_name]
@@ -1479,4 +1398,392 @@
         classification_loss_weight=classification_loss_weight,
         random_state=random_state,
         behaviour="supervised",
+    )
+    feature_bins = np.concatenate([real_binned, synthetic_binned])
+    if np.unique(feature_bins).size <= 1:
+        return 0.0
+    return float(mutual_info_score(dataset_indicator, feature_bins))
+
+
+def extract_positive_probabilities(probabilities: np.ndarray) -> np.ndarray:
+    """Return the positive-class probabilities as a 1-D array."""
+
+    prob_matrix = np.asarray(probabilities)
+    if prob_matrix.ndim == 1:
+        return prob_matrix
+    return prob_matrix[:, -1]
+
+
+def compute_binary_metrics(
+    probabilities: np.ndarray, targets: pd.Series | np.ndarray
+) -> Dict[str, float]:
+    """Compute AUROC, accuracy, specificity, sensitivity, and Brier score."""
+
+    positive_probs = extract_positive_probabilities(probabilities)
+    labels = np.asarray(targets)
+    predictions = (positive_probs >= 0.5).astype(int)
+
+    metrics: Dict[str, float] = {}
+
+    try:
+        roauc = float(roc_auc_score(labels, positive_probs))
+    except ValueError:
+        roauc = float("nan")
+
+    metrics["ROAUC"] = roauc
+    metrics["AUC"] = roauc
+
+    metrics["ACC"] = float(accuracy_score(labels, predictions))
+    tn, fp, fn, tp = confusion_matrix(labels, predictions, labels=[0, 1]).ravel()
+    metrics["SPE"] = float(tn / (tn + fp)) if (tn + fp) > 0 else float("nan")
+    metrics["SEN"] = float(tp / (tp + fn)) if (tp + fn) > 0 else float("nan")
+    metrics["Brier"] = float(brier_score_loss(labels, positive_probs))
+    return metrics
+
+
+def fit_isotonic_calibrator(
+    model: SUAVE,
+    features: pd.DataFrame,
+    targets: pd.Series | np.ndarray,
+) -> CalibratedClassifierCV:
+    """Wrap ``model`` with an isotonic :class:`CalibratedClassifierCV`."""
+
+    calibrator = CalibratedClassifierCV(
+        base_estimator=model,
+        method="isotonic",
+        cv="prefit",
+    )
+    calibrator.fit(features, np.asarray(targets))
+    return calibrator
+
+
+def plot_calibration_curves(
+    probability_map: Mapping[str, np.ndarray],
+    label_map: Mapping[str, np.ndarray],
+    *,
+    target_name: str,
+    output_path: Path,
+    n_bins: int = 10,
+) -> None:
+    """Generate calibration curves with Brier scores annotated in the legend."""
+
+    fig, ax = plt.subplots(figsize=(6, 5))
+    ax.plot(
+        [0, 1], [0, 1], linestyle="--", color="tab:gray", label="Perfect calibration"
+    )
+
+    for dataset_name, probs in probability_map.items():
+        labels = label_map[dataset_name]
+        pos_probs = extract_positive_probabilities(probs)
+        try:
+            frac_pos, mean_pred = calibration_curve(labels, pos_probs, n_bins=n_bins)
+        except ValueError:
+            continue
+        brier = brier_score_loss(labels, pos_probs)
+        ax.plot(
+            mean_pred,
+            frac_pos,
+            marker="o",
+            label=f"{dataset_name} (Brier={brier:.3f})",
+        )
+
+    ax.set_xlabel("Predicted probability")
+    ax.set_ylabel("Observed frequency")
+    ax.set_title(f"Calibration: {target_name}")
+    ax.legend()
+    fig.tight_layout()
+    fig.savefig(output_path, dpi=300)
+    plt.close(fig)
+
+
+def plot_latent_space(
+    model: "SUAVE",
+    feature_map: Mapping[str, pd.DataFrame],
+    label_map: Mapping[str, Sequence[object]],
+    *,
+    target_name: str,
+    output_path: Path,
+) -> None:
+    """Project latent representations with PCA and create scatter plots."""
+
+    latent_blocks: List[np.ndarray] = []
+    dataset_keys: List[str] = []
+    for name, features in feature_map.items():
+        if features.empty:
+            continue
+        latents = model.encode(features)
+        if latents.size == 0:
+            continue
+        latent_blocks.append(latents)
+        dataset_keys.append(name)
+
+    if not latent_blocks:
+        return
+
+    concatenated = np.vstack(latent_blocks)
+    pca = PCA(n_components=2)
+    projected = pca.fit_transform(concatenated)
+
+    offsets = np.cumsum([0] + [block.shape[0] for block in latent_blocks])
+    fig, axes = plt.subplots(
+        1,
+        len(latent_blocks),
+        figsize=(6 * len(latent_blocks), 5),
+        sharex=True,
+        sharey=True,
+    )
+
+    if len(latent_blocks) == 1:
+        axes = [axes]
+
+    for idx, (ax, name) in enumerate(zip(axes, dataset_keys)):
+        start, end = offsets[idx], offsets[idx + 1]
+        subset = projected[start:end]
+        labels = np.asarray(label_map[name])
+        scatter = ax.scatter(
+            subset[:, 0],
+            subset[:, 1],
+            c=labels,
+            cmap="coolwarm",
+            alpha=0.7,
+            edgecolor="none",
+        )
+        ax.set_title(f"{name}")
+        ax.set_xlabel("PC1")
+        ax.set_ylabel("PC2")
+        legend = ax.legend(*scatter.legend_elements(), title="Label")
+        ax.add_artist(legend)
+
+    fig.suptitle(f"Latent space projection: {target_name}")
+    fig.tight_layout(rect=(0, 0, 1, 0.96))
+    fig.savefig(output_path, dpi=300)
+    plt.close(fig)
+
+
+def plot_benchmark_curves(
+    dataset_name: str,
+    y_true: np.ndarray,
+    model_probability_lookup: Mapping[str, np.ndarray],
+    *,
+    output_dir: Path,
+    target_label: str,
+    abbreviation_lookup: Optional[Mapping[str, str]] = None,
+    n_bins: int = 10,
+) -> Optional[Path]:
+    """Plot ROC and calibration curves for the supplied dataset."""
+
+    unique_labels = np.unique(y_true)
+    if unique_labels.size < 2:
+        print(f"Skipping {dataset_name} curves because only one class is present.")
+        return None
+
+    fig, (roc_ax, cal_ax) = plt.subplots(1, 2, figsize=(12, 5))
+
+    roc_ax.plot([0, 1], [0, 1], linestyle="--", color="gray", label="Chance")
+    roc_ax.set_title(f"ROC – {dataset_name}")
+    roc_ax.set_xlabel("False positive rate")
+    roc_ax.set_ylabel("True positive rate")
+
+    cal_ax.plot([0, 1], [0, 1], linestyle="--", color="gray", label="Perfect")
+    cal_ax.set_title(f"Calibration – {dataset_name}")
+    cal_ax.set_xlabel("Mean predicted probability")
+    cal_ax.set_ylabel("Fraction of positives")
+
+    for model_name, probs in model_probability_lookup.items():
+        abbrev = (
+            model_name
+            if abbreviation_lookup is None
+            else abbreviation_lookup.get(model_name, model_name)
+        )
+        positive_probs = extract_positive_probabilities(probs)
+        fpr, tpr, _ = roc_curve(y_true, positive_probs)
+        roc_ax.plot(fpr, tpr, label=abbrev)
+
+        try:
+            frac_pos, mean_pred = calibration_curve(
+                y_true, positive_probs, n_bins=n_bins, strategy="quantile"
+            )
+        except ValueError:
+            print(
+                f"Calibration curve for {model_name} on {dataset_name} skipped due to insufficient variation."
+            )
+        else:
+            cal_ax.plot(mean_pred, frac_pos, marker="o", label=abbrev)
+
+    roc_ax.legend(loc="lower right")
+    cal_ax.legend(loc="upper left")
+    fig.suptitle(f"Benchmark ROC & calibration – {dataset_name}")
+    fig.tight_layout()
+
+    dataset_slug = dataset_name.lower().replace(" ", "_")
+    figure_path = output_dir / f"benchmark_curves_{dataset_slug}_{target_label}.png"
+    fig.savefig(figure_path, dpi=300, bbox_inches="tight")
+    plt.close(fig)
+    print(f"Saved benchmark curves for {dataset_name} to {figure_path}")
+    return figure_path
+
+
+def plot_transfer_metric_bars(
+    metric_df: pd.DataFrame,
+    *,
+    metric: str,
+    evaluation_dataset: str,
+    training_order: Sequence[str],
+    model_order: Sequence[str],
+    output_dir: Path,
+    target_label: str,
+) -> Optional[Path]:
+    """Plot grouped bar charts with error bars for TSTR/TRTR comparisons."""
+
+    subset = metric_df[
+        (metric_df["metric"] == metric)
+        & (metric_df["evaluation_dataset"] == evaluation_dataset)
+    ]
+    if subset.empty:
+        print(
+            f"Skipping {metric} bars for {evaluation_dataset} because no data was provided."
+        )
+        return None
+
+    training_order = list(training_order)
+    model_order = list(model_order)
+    x_positions = np.arange(len(training_order), dtype=float)
+    width = 0.8 / max(len(model_order), 1)
+
+    fig, ax = plt.subplots(figsize=(12, 6))
+
+    for idx, model_name in enumerate(model_order):
+        model_subset = (
+            subset[subset["model"] == model_name]
+            .set_index("training_dataset")
+            .reindex(training_order)
+        )
+        estimates = model_subset["estimate"].to_numpy()
+        lower = estimates - model_subset["ci_low"].to_numpy()
+        upper = model_subset["ci_high"].to_numpy() - estimates
+        lower = np.nan_to_num(lower, nan=0.0, posinf=0.0, neginf=0.0)
+        upper = np.nan_to_num(upper, nan=0.0, posinf=0.0, neginf=0.0)
+        offsets = (idx - (len(model_order) - 1) / 2) * width
+        ax.bar(
+            x_positions + offsets,
+            estimates,
+            width=width,
+            label=model_name,
+            yerr=np.vstack([lower, upper]),
+            capsize=4,
+            alpha=0.9,
+        )
+
+    ax.set_xticks(x_positions)
+    ax.set_xticklabels(training_order, rotation=20, ha="right")
+    ax.set_ylabel(metric.upper())
+    ax.set_ylim(0.0, 1.0)
+    ax.set_title(f"{metric.upper()} – {evaluation_dataset}")
+    ax.legend()
+    fig.tight_layout()
+
+    dataset_slug = slugify_identifier(evaluation_dataset)
+    figure_path = (
+        output_dir
+        / f"tstr_trtr_{dataset_slug}_{metric.lower()}_{slugify_identifier(target_label)}.png"
+    )
+    fig.savefig(figure_path, dpi=300, bbox_inches="tight")
+    plt.close(fig)
+    print(f"Saved {metric.upper()} bars for {evaluation_dataset} to {figure_path}")
+    return figure_path
+
+
+def build_prediction_dataframe(
+    probabilities: np.ndarray,
+    labels: Sequence[object],
+    predictions: Sequence[object],
+    class_names: Sequence[str],
+) -> pd.DataFrame:
+    """Assemble a dataframe compatible with :func:`evaluate_predictions`."""
+
+    prob_matrix = np.asarray(probabilities)
+    class_names = list(class_names)
+    if prob_matrix.ndim == 1:
+        if len(class_names) == 2:
+            negative_name, positive_name = class_names[0], class_names[-1]
+            proba_dict = {
+                f"pred_proba_{negative_name}": 1.0 - prob_matrix,
+                f"pred_proba_{positive_name}": prob_matrix,
+            }
+        else:
+            proba_dict = {"pred_proba_0": prob_matrix}
+    else:
+        if prob_matrix.shape[1] == len(class_names) and len(class_names) > 0:
+            proba_dict = {
+                f"pred_proba_{class_names[idx]}": prob_matrix[:, idx]
+                for idx in range(prob_matrix.shape[1])
+            }
+        else:
+            proba_dict = {
+                f"pred_proba_{idx}": prob_matrix[:, idx]
+                for idx in range(prob_matrix.shape[1])
+            }
+
+    base_df = pd.DataFrame(
+        {
+            "label": np.asarray(labels),
+            "y_pred": np.asarray(predictions),
+        }
+    )
+    if proba_dict:
+        proba_df = pd.DataFrame(proba_dict)
+        base_df = pd.concat([base_df.reset_index(drop=True), proba_df], axis=1)
+    else:
+        base_df = base_df.reset_index(drop=True)
+    return base_df
+
+
+def resolve_classification_loss_weight(params: Mapping[str, object]) -> Optional[float]:
+    """Normalise ``classification_loss_weight`` from Optuna parameters."""
+
+    use_weight = params.get("use_classification_loss_weight")
+    if isinstance(use_weight, str):
+        use_weight = use_weight.lower() in {"1", "true", "yes"}
+    elif isinstance(use_weight, (np.bool_,)):
+        use_weight = bool(use_weight)
+    if not use_weight:
+        return None
+    weight = params.get("classification_loss_weight")
+    if weight is None:
+        return 1.0
+    if isinstance(weight, (np.floating, np.integer)):
+        return float(weight)
+    return float(weight)
+
+
+def build_suave_model(
+    params: Mapping[str, object],
+    schema: Schema,
+    *,
+    random_state: int,
+) -> SUAVE:
+    """Instantiate :class:`SUAVE` using Optuna-style parameters."""
+
+    hidden_key = str(params.get("hidden_dims", "medium"))
+    head_hidden_key = str(params.get("head_hidden_dims", "medium"))
+    hidden_dims = HIDDEN_DIMENSION_OPTIONS.get(
+        hidden_key, HIDDEN_DIMENSION_OPTIONS["medium"]
+    )
+    head_hidden_dims = HEAD_HIDDEN_DIMENSION_OPTIONS.get(
+        head_hidden_key, HEAD_HIDDEN_DIMENSION_OPTIONS["medium"]
+    )
+    classification_loss_weight = resolve_classification_loss_weight(params)
+    return SUAVE(
+        schema=schema,
+        latent_dim=int(params.get("latent_dim", 16)),
+        n_components=int(params.get("n_components", 1)),
+        hidden_dims=hidden_dims,
+        head_hidden_dims=head_hidden_dims,
+        dropout=float(params.get("dropout", 0.1)),
+        learning_rate=float(params.get("learning_rate", 1e-3)),
+        batch_size=int(params.get("batch_size", 256)),
+        beta=float(params.get("beta", 1.5)),
+        classification_loss_weight=classification_loss_weight,
+        random_state=random_state,
+        behaviour="supervised",
     )